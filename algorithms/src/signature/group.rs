--- conflicted
+++ resolved
@@ -39,13 +39,8 @@
 }
 
 /// Map the GroupEncryption parameters into a Schnorr signature scheme.
-<<<<<<< HEAD
-impl<G: ProjectiveCurve + CanonicalSerialize, SG: Group + CanonicalDeserialize, D: Digest>
-    From<GroupEncryptionParameters<G>> for Schnorr<SG, D>
-=======
-impl<G: Group + ProjectiveCurve + CanonicalSerialize, SG: Group + CanonicalDeserialize>
-    From<GroupEncryptionParameters<G>> for Schnorr<SG>
->>>>>>> 4cc33f87
+impl<G: ProjectiveCurve + CanonicalSerialize, SG: Group + CanonicalDeserialize> From<GroupEncryptionParameters<G>>
+    for Schnorr<SG>
 {
     fn from(parameters: GroupEncryptionParameters<G>) -> Self {
         let generator_powers: Vec<SG> = parameters
@@ -72,13 +67,8 @@
     }
 }
 
-<<<<<<< HEAD
-impl<G: ProjectiveCurve, SG: Group + Hash + CanonicalSerialize + CanonicalDeserialize, D: Digest + Send + Sync>
-    SignatureScheme for GroupEncryption<G, SG, D>
-=======
-impl<G: Group + ProjectiveCurve, SG: Group + AffineCurve + Hash + CanonicalSerialize + CanonicalDeserialize>
-    SignatureScheme for GroupEncryption<G, SG>
->>>>>>> 4cc33f87
+impl<G: ProjectiveCurve, SG: Group + AffineCurve + Hash + CanonicalSerialize + CanonicalDeserialize> SignatureScheme
+    for GroupEncryption<G, SG>
 where
     <SG as AffineCurve>::BaseField: PoseidonDefaultParametersField,
     SG: ToConstraintField<<SG as AffineCurve>::BaseField>,

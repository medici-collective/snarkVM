// Copyright (C) 2019-2022 Aleo Systems Inc.
// This file is part of the snarkVM library.

// The snarkVM library is free software: you can redistribute it and/or modify
// it under the terms of the GNU General Public License as published by
// the Free Software Foundation, either version 3 of the License, or
// (at your option) any later version.

// The snarkVM library is distributed in the hope that it will be useful,
// but WITHOUT ANY WARRANTY; without even the implied warranty of
// MERCHANTABILITY or FITNESS FOR A PARTICULAR PURPOSE. See the
// GNU General Public License for more details.

// You should have received a copy of the GNU General Public License
// along with the snarkVM library. If not, see <https://www.gnu.org/licenses/>.

use super::*;

impl<E: Environment> Mul<Scalar<E>> for Group<E> {
    type Output = Group<E>;

    fn mul(self, other: Scalar<E>) -> Self::Output {
        self * &other
    }
}

impl<E: Environment> Mul<Scalar<E>> for &Group<E> {
    type Output = Group<E>;

    fn mul(self, other: Scalar<E>) -> Self::Output {
        self * &other
    }
}

impl<E: Environment> Mul<&Scalar<E>> for Group<E> {
    type Output = Group<E>;

    fn mul(self, other: &Scalar<E>) -> Self::Output {
        let mut output = self;
        output *= other;
        output
    }
}

impl<E: Environment> Mul<&Scalar<E>> for &Group<E> {
    type Output = Group<E>;

    fn mul(self, other: &Scalar<E>) -> Self::Output {
        (*self).clone() * other
    }
}

impl<E: Environment> Mul<Group<E>> for Scalar<E> {
    type Output = Group<E>;

    fn mul(self, other: Group<E>) -> Self::Output {
        other * &self
    }
}

impl<E: Environment> Mul<Group<E>> for &Scalar<E> {
    type Output = Group<E>;

    fn mul(self, other: Group<E>) -> Self::Output {
        &other * self
    }
}

impl<E: Environment> Mul<&Group<E>> for Scalar<E> {
    type Output = Group<E>;

    fn mul(self, other: &Group<E>) -> Self::Output {
        other * &self
    }
}

impl<E: Environment> Mul<&Group<E>> for &Scalar<E> {
    type Output = Group<E>;

    fn mul(self, other: &Group<E>) -> Self::Output {
        other * self
    }
}

impl<E: Environment> MulAssign<Scalar<E>> for Group<E> {
    fn mul_assign(&mut self, other: Scalar<E>) {
        *self *= &other;
    }
}

impl<E: Environment> MulAssign<&Scalar<E>> for Group<E> {
    fn mul_assign(&mut self, other: &Scalar<E>) {
        *self *= other.to_bits_be().as_slice();
    }
}

impl<E: Environment, const N: usize> Mul<[Boolean<E>; N]> for Group<E> {
    type Output = Group<E>;

    fn mul(self, other: [Boolean<E>; N]) -> Self::Output {
        self * &other[..]
    }
}

impl<E: Environment, const N: usize> Mul<[Boolean<E>; N]> for &Group<E> {
    type Output = Group<E>;

    fn mul(self, other: [Boolean<E>; N]) -> Self::Output {
        self * &other[..]
    }
}

impl<E: Environment> Mul<&[Boolean<E>]> for Group<E> {
    type Output = Group<E>;

    fn mul(self, other: &[Boolean<E>]) -> Self::Output {
        let mut output = self;
        output *= other;
        output
    }
}

impl<E: Environment> Mul<&[Boolean<E>]> for &Group<E> {
    type Output = Group<E>;

    fn mul(self, other: &[Boolean<E>]) -> Self::Output {
        (*self).clone() * other
    }
}

impl<E: Environment, const N: usize> Mul<Group<E>> for [Boolean<E>; N] {
    type Output = Group<E>;

    fn mul(self, other: Group<E>) -> Self::Output {
        other * &self[..]
    }
}

impl<E: Environment> Mul<Group<E>> for &[Boolean<E>] {
    type Output = Group<E>;

    fn mul(self, other: Group<E>) -> Self::Output {
        &other * self
    }
}

impl<E: Environment, const N: usize> Mul<&Group<E>> for [Boolean<E>; N] {
    type Output = Group<E>;

    fn mul(self, other: &Group<E>) -> Self::Output {
        other * &self[..]
    }
}

impl<E: Environment> Mul<&Group<E>> for &[Boolean<E>] {
    type Output = Group<E>;

    fn mul(self, other: &Group<E>) -> Self::Output {
        other * self
    }
}

impl<E: Environment, const N: usize> MulAssign<[Boolean<E>; N]> for Group<E> {
    fn mul_assign(&mut self, other: [Boolean<E>; N]) {
        *self *= &other[..];
    }
}

impl<E: Environment> MulAssign<&[Boolean<E>]> for Group<E> {
    #[allow(clippy::suspicious_op_assign_impl)]
    fn mul_assign(&mut self, other: &[Boolean<E>]) {
        let base = self.clone();

        let mut output = Group::zero();
        for bit in other.iter() {
            output = output.double();
            output = Group::ternary(bit, &(&base + &output), &output);
        }
        *self = output;
    }
}

#[cfg(test)]
mod tests {
    use super::*;
    use snarkvm_circuits_environment::Circuit;
    use snarkvm_curves::ProjectiveCurve;
    use snarkvm_utilities::{test_rng, UniformRand};

    const ITERATIONS: u64 = 10;

    fn check_mul(
        name: &str,
        expected: &<Circuit as Environment>::Affine,
        a: &Group<Circuit>,
        b: &Scalar<Circuit>,
        num_constants: u64,
        num_public: u64,
        num_private: u64,
        num_constraints: u64,
    ) {
        Circuit::scope(name, || {
            let candidate = a * b;
            assert_eq!(*expected, candidate.eject_value(), "({} * {})", a.eject_value(), b.eject_value());
            assert_scope!(num_constants, num_public, num_private, num_constraints);
        });
        Circuit::reset();
    }

    fn check_mul_assign(
        name: &str,
        expected: &<Circuit as Environment>::Affine,
        a: &Group<Circuit>,
        b: &Scalar<Circuit>,
        num_constants: u64,
        num_public: u64,
        num_private: u64,
        num_constraints: u64,
    ) {
        Circuit::scope(name, || {
            let mut candidate = a.clone();
            candidate *= b;
            assert_eq!(*expected, candidate.eject_value(), "({} * {})", a.eject_value(), b.eject_value());
            assert_scope!(num_constants, num_public, num_private, num_constraints);
        });
        Circuit::reset();
    }

    #[allow(clippy::identity_op)]
    #[test]
    fn test_constant_times_scalar_constant() {
        use snarkvm_utilities::BigInteger;

        for i in 0..ITERATIONS {
            let base: <Circuit as Environment>::Affine = UniformRand::rand(&mut test_rng());
            let scalar: <Circuit as Environment>::ScalarField = UniformRand::rand(&mut test_rng());

            let num_nonzero_bits = scalar.to_repr().to_biguint().bits() as usize;
            let num_constant =
                (3 /* DOUBLE private */ + 4/* public ADD private */ + 0/* TERNARY */) * (num_nonzero_bits - 1); // Typically around 760.

            let expected = (base * scalar).into();
            let a = Group::<Circuit>::new(Mode::Constant, base);
            let b = Scalar::<Circuit>::new(Mode::Constant, scalar);

            let name = format!("Mul: a * b {}", i);
            check_mul(&name, &expected, &a, &b, num_constant, 0, 0, 0);
            let name = format!("MulAssign: a * b {}", i);
            check_mul_assign(&name, &expected, &a, &b, num_constant, 0, 0, 0);
        }
    }

    #[test]
    fn test_constant_times_scalar_public() {
        for i in 0..ITERATIONS {
            let base: <Circuit as Environment>::Affine = UniformRand::rand(&mut test_rng());
            let scalar: <Circuit as Environment>::ScalarField = UniformRand::rand(&mut test_rng());

            let expected = (base * scalar).into();
            let a = Group::<Circuit>::new(Mode::Constant, base);
            let b = Scalar::<Circuit>::new(Mode::Public, scalar);

            let name = format!("Mul: a * b {}", i);
            check_mul(&name, &expected, &a, &b, 750, 0, 2500, 2500);
            let name = format!("MulAssign: a * b {}", i);
            check_mul_assign(&name, &expected, &a, &b, 750, 0, 2500, 2500);
        }
    }

    #[test]
    fn test_constant_times_scalar_private() {
        for i in 0..ITERATIONS {
            let base: <Circuit as Environment>::Affine = UniformRand::rand(&mut test_rng());
            let scalar: <Circuit as Environment>::ScalarField = UniformRand::rand(&mut test_rng());

            let expected = (base * scalar).into();
            let a = Group::<Circuit>::new(Mode::Constant, base);
            let b = Scalar::<Circuit>::new(Mode::Private, scalar);

            let name = format!("Mul: a * b {}", i);
            check_mul(&name, &expected, &a, &b, 750, 0, 2500, 2500);
            let name = format!("MulAssign: a * b {}", i);
            check_mul_assign(&name, &expected, &a, &b, 750, 0, 2500, 2500);
        }
    }

    #[allow(clippy::identity_op)]
    #[test]
    fn test_public_times_scalar_constant() {
        use snarkvm_utilities::BigInteger;

        for i in 0..ITERATIONS {
            let base: <Circuit as Environment>::Affine = UniformRand::rand(&mut test_rng());
            let scalar: <Circuit as Environment>::ScalarField = UniformRand::rand(&mut test_rng());

<<<<<<< HEAD
            let num_nonzero_bits = scalar.to_repr().to_biguint().bits() as usize;
            let num_constant =
                (1 /* DOUBLE private */ + 2/* public ADD private */ + 0/* TERNARY */) * (num_nonzero_bits - 1); // Typically around 760.
            let num_private =
                (5 /* DOUBLE private */ + 6/* public ADD private */ + 0/* TERNARY */) * (num_nonzero_bits - 1); // Typically around 2700.
            let num_constraints =
                (5 /* DOUBLE private */ + 6/* public ADD private */ + 0/* TERNARY */) * (num_nonzero_bits - 1); // Typically around 2700.
=======
            let (num_constant, num_private, num_constraints) = {
                const MODULUS_BITS: u64 = 251;
                let num_nonzero_bits = scalar.to_repr().to_biguint().bits();
                let num_leading_zero_bits = MODULUS_BITS - num_nonzero_bits;

                let num_constant = 2
                    + (3 /* DOUBLE constant */ + 2/* public ADD constant */ + 0/* TERNARY */) * num_leading_zero_bits
                    + (1 /* DOUBLE private */ + 2/* public ADD private */ + 0/* TERNARY */) * num_nonzero_bits; // Typically around 760.
                let num_private = 2
                    + (0 /* DOUBLE constant */ + 3/* public ADD constant */ + 0/* TERNARY */) * num_leading_zero_bits
                    + (5 /* DOUBLE private */ + 6/* public ADD private */ + 0/* TERNARY */) * num_nonzero_bits
                    - 10; // Typically around 2700.
                let num_constraints = 2
                    + (0 /* DOUBLE constant */ + 3/* public ADD constant */ + 0/* TERNARY */) * num_leading_zero_bits
                    + (5 /* DOUBLE private */ + 6/* public ADD private */ + 0/* TERNARY */) * num_nonzero_bits
                    - 10; // Typically around 2700.

                (num_constant, num_private, num_constraints)
            };
>>>>>>> 60ea10b9

            let expected = (base * scalar).into();
            let a = Group::<Circuit>::new(Mode::Public, base);
            let b = Scalar::<Circuit>::new(Mode::Constant, scalar);

            let name = format!("Mul: a * b {}", i);
            check_mul(&name, &expected, &a, &b, num_constant, 0, num_private, num_constraints);
            let name = format!("MulAssign: a * b {}", i);
            check_mul_assign(&name, &expected, &a, &b, num_constant, 0, num_private, num_constraints);
        }
    }

    #[allow(clippy::identity_op)]
    #[test]
    fn test_private_times_scalar_constant() {
        use snarkvm_utilities::BigInteger;

        for i in 0..ITERATIONS {
            let base: <Circuit as Environment>::Affine = UniformRand::rand(&mut test_rng());
            let scalar: <Circuit as Environment>::ScalarField = UniformRand::rand(&mut test_rng());

<<<<<<< HEAD
            let num_nonzero_bits = scalar.to_repr().to_biguint().bits() as usize;
            let num_constant =
                (1 /* DOUBLE private */ + 2/* private ADD private */ + 0/* TERNARY */) * (num_nonzero_bits - 1); // Typically around 760.
            let num_private =
                (5 /* DOUBLE private */ + 6/* private ADD private */ + 0/* TERNARY */) * (num_nonzero_bits - 1); // Typically around 2700.
            let num_constraints =
                (5 /* DOUBLE private */ + 6/* private ADD private */ + 0/* TERNARY */) * (num_nonzero_bits - 1); // Typically around 2700.
=======
            let (num_constant, num_private, num_constraints) = {
                const MODULUS_BITS: u64 = 251;
                let num_nonzero_bits = scalar.to_repr().to_biguint().bits();
                let num_leading_zero_bits = MODULUS_BITS - num_nonzero_bits;

                let num_constant = 2
                    + (3 /* DOUBLE constant */ + 2/* public ADD constant */ + 0/* TERNARY */) * num_leading_zero_bits
                    + (1 /* DOUBLE private */ + 2/* public ADD private */ + 0/* TERNARY */) * num_nonzero_bits; // Typically around 760.
                let num_private = 2
                    + (0 /* DOUBLE constant */ + 3/* public ADD constant */ + 0/* TERNARY */) * num_leading_zero_bits
                    + (5 /* DOUBLE private */ + 6/* public ADD private */ + 0/* TERNARY */) * num_nonzero_bits
                    - 10; // Typically around 2700.
                let num_constraints = 2
                    + (0 /* DOUBLE constant */ + 3/* public ADD constant */ + 0/* TERNARY */) * num_leading_zero_bits
                    + (5 /* DOUBLE private */ + 6/* public ADD private */ + 0/* TERNARY */) * num_nonzero_bits
                    - 10; // Typically around 2700.

                (num_constant, num_private, num_constraints)
            };
>>>>>>> 60ea10b9

            let expected = (base * scalar).into();
            let a = Group::<Circuit>::new(Mode::Private, base);
            let b = Scalar::<Circuit>::new(Mode::Constant, scalar);

            let name = format!("Mul: a * b {}", i);
            check_mul(&name, &expected, &a, &b, num_constant, 0, num_private, num_constraints);
            let name = format!("MulAssign: a * b {}", i);
            check_mul_assign(&name, &expected, &a, &b, num_constant, 0, num_private, num_constraints);
        }
    }

    #[test]
    fn test_public_times_scalar_public() {
        for i in 0..ITERATIONS {
            let base: <Circuit as Environment>::Affine = UniformRand::rand(&mut test_rng());
            let scalar: <Circuit as Environment>::ScalarField = UniformRand::rand(&mut test_rng());

            let expected = (base * scalar).into();
            let a = Group::<Circuit>::new(Mode::Public, base);
            let b = Scalar::<Circuit>::new(Mode::Public, scalar);

            let name = format!("Mul: a * b {}", i);
            check_mul(&name, &expected, &a, &b, 750, 0, 3252, 3252);
            let name = format!("MulAssign: a * b {}", i);
            check_mul_assign(&name, &expected, &a, &b, 750, 0, 3252, 3252);
        }
    }

    #[test]
    fn test_public_times_scalar_private() {
        for i in 0..ITERATIONS {
            let base: <Circuit as Environment>::Affine = UniformRand::rand(&mut test_rng());
            let scalar: <Circuit as Environment>::ScalarField = UniformRand::rand(&mut test_rng());

            let expected = (base * scalar).into();
            let a = Group::<Circuit>::new(Mode::Public, base);
            let b = Scalar::<Circuit>::new(Mode::Private, scalar);

            let name = format!("Mul: a * b {}", i);
            check_mul(&name, &expected, &a, &b, 750, 0, 3252, 3252);
            let name = format!("MulAssign: a * b {}", i);
            check_mul_assign(&name, &expected, &a, &b, 750, 0, 3252, 3252);
        }
    }

    #[test]
    fn test_private_times_scalar_public() {
        for i in 0..ITERATIONS {
            let base: <Circuit as Environment>::Affine = UniformRand::rand(&mut test_rng());
            let scalar: <Circuit as Environment>::ScalarField = UniformRand::rand(&mut test_rng());

            let expected = (base * scalar).into();
            let a = Group::<Circuit>::new(Mode::Private, base);
            let b = Scalar::<Circuit>::new(Mode::Public, scalar);

            let name = format!("Mul: a * b {}", i);
            check_mul(&name, &expected, &a, &b, 750, 0, 3252, 3252);
            let name = format!("MulAssign: a * b {}", i);
            check_mul_assign(&name, &expected, &a, &b, 750, 0, 3252, 3252);
        }
    }

    #[test]
    fn test_private_times_scalar_private() {
        for i in 0..ITERATIONS {
            let base: <Circuit as Environment>::Affine = UniformRand::rand(&mut test_rng());
            let scalar: <Circuit as Environment>::ScalarField = UniformRand::rand(&mut test_rng());

            let expected = (base * scalar).into();
            let a = Group::<Circuit>::new(Mode::Private, base);
            let b = Scalar::<Circuit>::new(Mode::Private, scalar);

            let name = format!("Mul: a * b {}", i);
            check_mul(&name, &expected, &a, &b, 750, 0, 3252, 3252);
            let name = format!("MulAssign: a * b {}", i);
            check_mul_assign(&name, &expected, &a, &b, 750, 0, 3252, 3252);
        }
    }

    #[test]
    fn test_mul_matches() {
        // Sample two random elements.
        let a: <Circuit as Environment>::Affine = UniformRand::rand(&mut test_rng());
        let b: <Circuit as Environment>::ScalarField = UniformRand::rand(&mut test_rng());
        let expected = (a * b).to_affine();

        // Constant
        let base = Group::<Circuit>::new(Mode::Constant, a);
        let scalar = Scalar::<Circuit>::new(Mode::Constant, b);
        let candidate_a = base * scalar;
        assert_eq!(expected, candidate_a.eject_value());

        // Private
        let base = Group::<Circuit>::new(Mode::Private, a);
        let scalar = Scalar::<Circuit>::new(Mode::Private, b);
        let candidate_b = base * scalar;
        assert_eq!(expected, candidate_b.eject_value());
    }
}<|MERGE_RESOLUTION|>--- conflicted
+++ resolved
@@ -235,7 +235,7 @@
             let base: <Circuit as Environment>::Affine = UniformRand::rand(&mut test_rng());
             let scalar: <Circuit as Environment>::ScalarField = UniformRand::rand(&mut test_rng());
 
-            let num_nonzero_bits = scalar.to_repr().to_biguint().bits() as usize;
+            let num_nonzero_bits = scalar.to_repr().to_biguint().bits();
             let num_constant =
                 (3 /* DOUBLE private */ + 4/* public ADD private */ + 0/* TERNARY */) * (num_nonzero_bits - 1); // Typically around 760.
 
@@ -293,35 +293,13 @@
             let base: <Circuit as Environment>::Affine = UniformRand::rand(&mut test_rng());
             let scalar: <Circuit as Environment>::ScalarField = UniformRand::rand(&mut test_rng());
 
-<<<<<<< HEAD
-            let num_nonzero_bits = scalar.to_repr().to_biguint().bits() as usize;
+            let num_nonzero_bits = scalar.to_repr().to_biguint().bits();
             let num_constant =
                 (1 /* DOUBLE private */ + 2/* public ADD private */ + 0/* TERNARY */) * (num_nonzero_bits - 1); // Typically around 760.
             let num_private =
                 (5 /* DOUBLE private */ + 6/* public ADD private */ + 0/* TERNARY */) * (num_nonzero_bits - 1); // Typically around 2700.
             let num_constraints =
                 (5 /* DOUBLE private */ + 6/* public ADD private */ + 0/* TERNARY */) * (num_nonzero_bits - 1); // Typically around 2700.
-=======
-            let (num_constant, num_private, num_constraints) = {
-                const MODULUS_BITS: u64 = 251;
-                let num_nonzero_bits = scalar.to_repr().to_biguint().bits();
-                let num_leading_zero_bits = MODULUS_BITS - num_nonzero_bits;
-
-                let num_constant = 2
-                    + (3 /* DOUBLE constant */ + 2/* public ADD constant */ + 0/* TERNARY */) * num_leading_zero_bits
-                    + (1 /* DOUBLE private */ + 2/* public ADD private */ + 0/* TERNARY */) * num_nonzero_bits; // Typically around 760.
-                let num_private = 2
-                    + (0 /* DOUBLE constant */ + 3/* public ADD constant */ + 0/* TERNARY */) * num_leading_zero_bits
-                    + (5 /* DOUBLE private */ + 6/* public ADD private */ + 0/* TERNARY */) * num_nonzero_bits
-                    - 10; // Typically around 2700.
-                let num_constraints = 2
-                    + (0 /* DOUBLE constant */ + 3/* public ADD constant */ + 0/* TERNARY */) * num_leading_zero_bits
-                    + (5 /* DOUBLE private */ + 6/* public ADD private */ + 0/* TERNARY */) * num_nonzero_bits
-                    - 10; // Typically around 2700.
-
-                (num_constant, num_private, num_constraints)
-            };
->>>>>>> 60ea10b9
 
             let expected = (base * scalar).into();
             let a = Group::<Circuit>::new(Mode::Public, base);
@@ -343,35 +321,13 @@
             let base: <Circuit as Environment>::Affine = UniformRand::rand(&mut test_rng());
             let scalar: <Circuit as Environment>::ScalarField = UniformRand::rand(&mut test_rng());
 
-<<<<<<< HEAD
-            let num_nonzero_bits = scalar.to_repr().to_biguint().bits() as usize;
+            let num_nonzero_bits = scalar.to_repr().to_biguint().bits();
             let num_constant =
                 (1 /* DOUBLE private */ + 2/* private ADD private */ + 0/* TERNARY */) * (num_nonzero_bits - 1); // Typically around 760.
             let num_private =
                 (5 /* DOUBLE private */ + 6/* private ADD private */ + 0/* TERNARY */) * (num_nonzero_bits - 1); // Typically around 2700.
             let num_constraints =
                 (5 /* DOUBLE private */ + 6/* private ADD private */ + 0/* TERNARY */) * (num_nonzero_bits - 1); // Typically around 2700.
-=======
-            let (num_constant, num_private, num_constraints) = {
-                const MODULUS_BITS: u64 = 251;
-                let num_nonzero_bits = scalar.to_repr().to_biguint().bits();
-                let num_leading_zero_bits = MODULUS_BITS - num_nonzero_bits;
-
-                let num_constant = 2
-                    + (3 /* DOUBLE constant */ + 2/* public ADD constant */ + 0/* TERNARY */) * num_leading_zero_bits
-                    + (1 /* DOUBLE private */ + 2/* public ADD private */ + 0/* TERNARY */) * num_nonzero_bits; // Typically around 760.
-                let num_private = 2
-                    + (0 /* DOUBLE constant */ + 3/* public ADD constant */ + 0/* TERNARY */) * num_leading_zero_bits
-                    + (5 /* DOUBLE private */ + 6/* public ADD private */ + 0/* TERNARY */) * num_nonzero_bits
-                    - 10; // Typically around 2700.
-                let num_constraints = 2
-                    + (0 /* DOUBLE constant */ + 3/* public ADD constant */ + 0/* TERNARY */) * num_leading_zero_bits
-                    + (5 /* DOUBLE private */ + 6/* public ADD private */ + 0/* TERNARY */) * num_nonzero_bits
-                    - 10; // Typically around 2700.
-
-                (num_constant, num_private, num_constraints)
-            };
->>>>>>> 60ea10b9
 
             let expected = (base * scalar).into();
             let a = Group::<Circuit>::new(Mode::Private, base);

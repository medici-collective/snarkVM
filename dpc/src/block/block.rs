// Copyright (C) 2019-2021 Aleo Systems Inc.
// This file is part of the snarkVM library.

// The snarkVM library is free software: you can redistribute it and/or modify
// it under the terms of the GNU General Public License as published by
// the Free Software Foundation, either version 3 of the License, or
// (at your option) any later version.

// The snarkVM library is distributed in the hope that it will be useful,
// but WITHOUT ANY WARRANTY; without even the implied warranty of
// MERCHANTABILITY or FITNESS FOR A PARTICULAR PURPOSE. See the
// GNU General Public License for more details.

// You should have received a copy of the GNU General Public License
// along with the snarkVM library. If not, see <https://www.gnu.org/licenses/>.

use crate::{
    Address,
    AleoAmount,
    BlockError,
    BlockHeader,
    BlockTemplate,
    LedgerProof,
    LedgerTree,
    LedgerTreeScheme,
    Network,
    Transaction,
    Transactions,
};
use snarkvm_algorithms::CRH;
use snarkvm_utilities::{to_bytes_le, FromBytes, FromBytesDeserializer, ToBytes, ToBytesSerializer};

use anyhow::{anyhow, Result};
use rand::{CryptoRng, Rng};
use serde::{de, ser::SerializeStruct, Deserialize, Deserializer, Serialize, Serializer};
use std::{
    fmt,
    io::{Read, Result as IoResult, Write},
    str::FromStr,
    sync::atomic::AtomicBool,
    time::Instant,
};

#[derive(Clone, Debug, PartialEq, Eq)]
pub struct Block<N: Network> {
    /// Hash of this block.
    block_hash: N::BlockHash,
    /// Hash of the previous block.
    previous_block_hash: N::BlockHash,
    /// The block header containing the state of the ledger at this block.
    header: BlockHeader<N>,
    /// The block transactions.
    transactions: Transactions<N>,
}

impl<N: Network> Block<N> {
    /// Initializes a new block.
    pub fn new(template: &BlockTemplate<N>, header: BlockHeader<N>) -> Result<Self> {
        assert!(
            !(*template.transactions()).is_empty(),
            "Cannot create block with no transactions"
        );

        // Prepare the variables.
        let previous_block_hash = template.previous_block_hash();
        let transactions = template.transactions().clone();

        Ok(Self::from(previous_block_hash, header, transactions)?)
    }

    /// Initializes a new block.
    pub fn mine<R: Rng + CryptoRng>(template: BlockTemplate<N>, terminator: &AtomicBool, rng: &mut R) -> Result<Self> {
        assert!(
            !(*template.transactions()).is_empty(),
            "Cannot create block with no transactions"
        );

        // Compute the block header.
        let header = BlockHeader::mine(&template, terminator, rng)?;

        Ok(Self::new(&template, header)?)
    }

    /// Initializes a new genesis block with one coinbase transaction.
    pub fn new_genesis<R: Rng + CryptoRng>(recipient: Address<N>, rng: &mut R) -> Result<Self> {
        // Compute the coinbase transaction.
        let start = Instant::now();
        let (transaction, _) = Transaction::new_coinbase(recipient, Self::block_reward(0), true, rng)?;
        let transactions = Transactions::from(&[transaction])?;
        println!("{} seconds", (Instant::now() - start).as_secs());

        // Construct the genesis block header metadata.
        let block_height = 0u32;
        let block_timestamp = 0i64;
        let difficulty_target = u64::MAX;
        let cumulative_weight = 0u128;

        // Construct the block template.
        let template = BlockTemplate::new(
            LedgerProof::<N>::default().block_hash(),
            block_height,
            block_timestamp,
            difficulty_target,
            cumulative_weight,
            LedgerTree::<N>::new()?.root(),
            transactions,
        );

        // Construct the genesis block.
        let block = Self::mine(template, &AtomicBool::new(false), rng)?;

        // Ensure the block is valid genesis block.
        match block.is_genesis() {
            true => Ok(block),
            false => Err(anyhow!("Failed to initialize a genesis block")),
        }
    }

    /// Initializes a new block from a given previous hash, header, and transactions list.
    pub fn from(
        previous_block_hash: N::BlockHash,
        header: BlockHeader<N>,
        transactions: Transactions<N>,
    ) -> Result<Self, BlockError> {
        // Compute the block hash.
        let block_hash = N::block_hash_crh()
            .hash(&to_bytes_le![previous_block_hash, header.to_header_root()?]?)?
            .into();

        // Construct the block.
        let block = Self {
            block_hash,
            previous_block_hash,
            header,
            transactions,
        };

        // Ensure the block is valid.
        match block.is_valid() {
            true => Ok(block),
            false => Err(anyhow!("Failed to initialize a block from given inputs").into()),
        }
    }

    /// Returns `true` if the block is well-formed.
    pub fn is_valid(&self) -> bool {
        // Ensure the previous block hash is well-formed.
        let genesis_previous_block_hash = LedgerProof::<N>::default().block_hash();
        if self.height() == 0u32 {
            if self.previous_block_hash != genesis_previous_block_hash {
                eprintln!("Genesis block must have the default ledger proof block hash");
                return false;
            }
        } else if self.previous_block_hash == genesis_previous_block_hash {
            eprintln!("Block cannot have genesis previous block hash");
            return false;
        } else if self.previous_block_hash == Default::default() {
            eprintln!("Block must have a non-empty previous block hash");
            return false;
        }

        // Ensure the header are valid.
        if !self.header.is_valid() {
            eprintln!("Invalid block header");
            return false;
        }

        // Ensure the transactions are valid.
        if !self.transactions.is_valid() {
            eprintln!("Invalid block transactions");
            return false;
        }

        // Ensure the transactions root matches the computed root from the transactions list.
        if self.header.transactions_root() != self.transactions.transactions_root() {
            eprintln!("Invalid block transactions does not match transactions root in header");
            return false;
        }

        // Retrieve the coinbase transaction.
        let coinbase_transaction = match self.to_coinbase_transaction() {
            Ok(coinbase_transaction) => coinbase_transaction,
            Err(error) => {
                eprintln!("{}", error);
                return false;
            }
        };

        // Ensure the coinbase reward is equal to or greater than the expected block reward.
        let coinbase_reward = AleoAmount::ZERO.sub(coinbase_transaction.value_balance()); // Make it a positive number.
        let block_reward = Self::block_reward(self.height());
        if coinbase_reward < block_reward {
            eprintln!("Coinbase reward must be >= {}, found {}",
                      block_reward, coinbase_reward);
            return false;
        }

        // Ensure the coinbase reward less transaction fees is less than or equal to the block reward.
        let candidate_block_reward = AleoAmount::ZERO.sub(self.transactions.net_value_balance()); // Make it a positive number.
        if candidate_block_reward > block_reward {
<<<<<<< HEAD
            eprintln!(
+                "Block reward must be <= {}, found {}",
+                block_reward, candidate_block_reward
+            );
=======
            eprintln!("Block reward must be <= {}, found {}",
                      block_reward, candidate_block_reward);
>>>>>>> 178c0944
            return false;
        }

        true
    }

    /// Returns `true` if the block is a genesis block.
    pub fn is_genesis(&self) -> bool {
        // Ensure the header is a genesis block header.
        self.header.is_genesis()
    }

    /// Returns the hash of this block.
    pub fn hash(&self) -> N::BlockHash {
        self.block_hash
    }

    /// Returns the previous block hash.
    pub fn previous_block_hash(&self) -> N::BlockHash {
        self.previous_block_hash
    }

    /// Returns the header.
    pub fn header(&self) -> &BlockHeader<N> {
        &self.header
    }

    /// Returns the transactions.
    pub fn transactions(&self) -> &Transactions<N> {
        &self.transactions
    }

    /// Returns the previous ledger root from the block header.
    pub fn previous_ledger_root(&self) -> N::LedgerRoot {
        self.header.previous_ledger_root()
    }

    /// Returns the transactions root in the block header.
    pub fn transactions_root(&self) -> N::TransactionsRoot {
        self.header.transactions_root()
    }

    /// Returns the block height.
    pub fn height(&self) -> u32 {
        self.header.height()
    }

    /// Returns the block timestamp.
    pub fn timestamp(&self) -> i64 {
        self.header.timestamp()
    }

    /// Returns the block difficulty target.
    pub fn difficulty_target(&self) -> u64 {
        self.header.difficulty_target()
    }

    /// Returns the cumulative weight up to this block (inclusive).
    pub fn cumulative_weight(&self) -> u128 {
        self.header.cumulative_weight()
    }

    /// Returns the block nonce.
    pub fn nonce(&self) -> N::PoSWNonce {
        self.header.nonce()
    }

    /// Returns the serial numbers in the block, by constructing a flattened list of serial numbers from all transactions.
    pub fn serial_numbers(&self) -> impl Iterator<Item = &N::SerialNumber> + '_ {
        self.transactions.serial_numbers()
    }

    /// Returns the commitments in the block, by constructing a flattened list of commitments from all transactions.
    pub fn commitments(&self) -> impl Iterator<Item = &N::Commitment> + '_ {
        self.transactions.commitments()
    }

    /// Returns the coinbase transaction for the block.
    pub fn to_coinbase_transaction(&self) -> Result<Transaction<N>> {
        // Filter out all transactions with a positive value balance.
        let coinbase_transaction: Vec<_> = self
            .transactions
            .iter()
            .filter(|t| t.value_balance().is_negative())
            .collect();

        // Ensure there is exactly 1 coinbase transaction.
        let num_coinbase = coinbase_transaction.len();
        match num_coinbase == 1 {
            true => Ok(coinbase_transaction[0].clone()),
            false => Err(anyhow!(
                "Block must have 1 coinbase transaction, found {}",
                num_coinbase
            )),
        }
    }

    ///
    /// Returns the block reward for the given block height.
    ///
    pub fn block_reward(height: u32) -> AleoAmount {
        match height == 0 {
            true => {
                // Output the starting supply as the genesis block reward.
                AleoAmount::from_i64(N::ALEO_STARTING_SUPPLY_IN_CREDITS * AleoAmount::ONE_CREDIT.0)
            }
            false => {
                // The initial blocks that aren't taken into account with the halving calculation.
                // The time it takes before the halving - 4,730,400 blocks (approximately 3 years).
                let expected_blocks_per_hour: u32 = 3600 / (N::ALEO_BLOCK_TIME_IN_SECS as u32);
                let num_years = 3;
                let block_segments = num_years * 365 * 24 * expected_blocks_per_hour;

                // The block reward halves at most 2 times - minimum is 25 ALEO.
                // The reward will halve at blocks `4,730,400` and `9,460,800`.
                // Blocks 1 to 4,730,400         - 100 CREDITS
                // Blocks 4,730,401 to 9,460,800 - 50 CREDITS
                // Blocks 9,460,801+             - 25 CREDITS
                let initial_reward = 100i64 * AleoAmount::ONE_CREDIT.0;
                let num_halves = u32::min(height.saturating_sub(1) / block_segments, 2);
                let reward = initial_reward / (2_u64.pow(num_halves)) as i64;

                AleoAmount::from_i64(reward)
            }
        }
    }
}

impl<N: Network> FromBytes for Block<N> {
    #[inline]
    fn read_le<R: Read>(mut reader: R) -> IoResult<Self> {
        let block_hash: N::BlockHash = FromBytes::read_le(&mut reader)?;
        let previous_block_hash = FromBytes::read_le(&mut reader)?;
        let header = FromBytes::read_le(&mut reader)?;
        let transactions = FromBytes::read_le(&mut reader)?;
        let block = Self::from(previous_block_hash, header, transactions)?;

        match block_hash == block.hash() {
            true => Ok(block),
            false => Err(BlockError::Message("Mismatching block hash, possible data corruption".to_string()).into()),
        }
    }
}

impl<N: Network> ToBytes for Block<N> {
    #[inline]
    fn write_le<W: Write>(&self, mut writer: W) -> IoResult<()> {
        self.block_hash.write_le(&mut writer)?;
        self.previous_block_hash.write_le(&mut writer)?;
        self.header.write_le(&mut writer)?;
        self.transactions.write_le(&mut writer)
    }
}

impl<N: Network> FromStr for Block<N> {
    type Err = anyhow::Error;

    fn from_str(block: &str) -> Result<Self, Self::Err> {
        Ok(serde_json::from_str(&block)?)
    }
}

impl<N: Network> fmt::Display for Block<N> {
    fn fmt(&self, f: &mut fmt::Formatter) -> fmt::Result {
        write!(
            f,
            "{}",
            serde_json::to_string(self).map_err::<fmt::Error, _>(serde::ser::Error::custom)?
        )
    }
}

impl<N: Network> Serialize for Block<N> {
    fn serialize<S: Serializer>(&self, serializer: S) -> Result<S::Ok, S::Error> {
        match serializer.is_human_readable() {
            true => {
                let mut block = serializer.serialize_struct("Block", 4)?;
                block.serialize_field("block_hash", &self.block_hash)?;
                block.serialize_field("previous_block_hash", &self.previous_block_hash)?;
                block.serialize_field("header", &self.header)?;
                block.serialize_field("transactions", &self.transactions)?;
                block.end()
            }
            false => ToBytesSerializer::serialize_with_size_encoding(self, serializer),
        }
    }
}

impl<'de, N: Network> Deserialize<'de> for Block<N> {
    fn deserialize<D: Deserializer<'de>>(deserializer: D) -> Result<Self, D::Error> {
        match deserializer.is_human_readable() {
            true => {
                let block = serde_json::Value::deserialize(deserializer)?;
                let block_hash: N::BlockHash =
                    serde_json::from_value(block["block_hash"].clone()).map_err(de::Error::custom)?;

                // Recover the block.
                let block = Self::from(
                    serde_json::from_value(block["previous_block_hash"].clone()).map_err(de::Error::custom)?,
                    serde_json::from_value(block["header"].clone()).map_err(de::Error::custom)?,
                    serde_json::from_value(block["transactions"].clone()).map_err(de::Error::custom)?,
                )
                .map_err(de::Error::custom)?;

                // Ensure the block hash matches.
                match block_hash == block.hash() {
                    true => Ok(block),
                    false => {
                        Err(anyhow!("Mismatching block hash, possible data corruption")).map_err(de::Error::custom)
                    }
                }
            }
            false => FromBytesDeserializer::<Self>::deserialize_with_size_encoding(deserializer, "block"),
        }
    }
}

#[cfg(test)]
mod tests {
    use super::*;
    use crate::{testnet2::Testnet2, Account, AccountScheme};
    use snarkvm_utilities::UniformRand;

    use rand::{thread_rng, Rng};
    use rayon::iter::{IntoParallelIterator, ParallelIterator};
    use std::str::FromStr;

    const ITERATIONS: usize = 1000;

    #[test]
    fn test_block_genesis() {
        let rng = &mut thread_rng();

        let account = Account::<Testnet2>::new(rng);
        let genesis_block = Block::<Testnet2>::new_genesis(account.address(), rng).unwrap();
        println!("{:?}", genesis_block);
    }

    #[test]
    fn test_block_rewards() {
        let rng = &mut thread_rng();

        let first_halving: u32 = 3 * 365 * 24 * 180; // 4,730,400
        let second_halving: u32 = first_halving * 2; // 9,460,800

        // Genesis

        assert_eq!(
            Block::<Testnet2>::block_reward(0).0,
            Testnet2::ALEO_STARTING_SUPPLY_IN_CREDITS * 1_000_000
        );

        // Before block halving

        let mut block_reward: i64 = 100 * 1_000_000;

        for _ in 0..ITERATIONS {
            let block_height: u32 = rng.gen_range(1..first_halving);
            assert_eq!(Block::<Testnet2>::block_reward(block_height).0, block_reward);
        }
        assert_eq!(Block::<Testnet2>::block_reward(first_halving).0, block_reward);

        // First block halving

        block_reward /= 2;

        assert_eq!(Block::<Testnet2>::block_reward(first_halving + 1).0, block_reward);
        for _ in 0..ITERATIONS {
            let block_num: u32 = rng.gen_range((first_halving + 1)..second_halving);
            assert_eq!(Block::<Testnet2>::block_reward(block_num).0, block_reward);
        }
        assert_eq!(Block::<Testnet2>::block_reward(second_halving).0, block_reward);

        // Second and final block halving

        block_reward /= 2;

        assert_eq!(Block::<Testnet2>::block_reward(second_halving + 1).0, block_reward);
        for _ in 0..ITERATIONS {
            let block_num: u32 = rng.gen_range(second_halving..u32::MAX);
            assert_eq!(Block::<Testnet2>::block_reward(block_num).0, block_reward);
        }
        assert_eq!(Block::<Testnet2>::block_reward(u32::MAX).0, block_reward);
    }

    #[test]
    fn test_token_supply() {
        let first_halving: u32 = 3 * 365 * 24 * 180; // 4,730,400
        let supply_at_first_halving = 1_473_040_000;

        let second_halving: u32 = first_halving * 2; // 9,460,800
        let supply_at_second_halving = 1_709_560_000;

        assert_eq!(
            Block::<Testnet2>::block_reward(0),
            AleoAmount::from_i64(Testnet2::ALEO_STARTING_SUPPLY_IN_CREDITS * AleoAmount::ONE_CREDIT.0)
        );

        let mut supply = AleoAmount::ZERO;

        // Phase 1 - 100 credits per block.
        let phase_1_sum = AleoAmount::from_i64(
            (0..=first_halving)
                .into_par_iter()
                .map(|i| Block::<Testnet2>::block_reward(i).0)
                .sum::<i64>(),
        );

        supply = supply.add(phase_1_sum);

        assert_eq!(
            supply,
            AleoAmount::from_i64(supply_at_first_halving * AleoAmount::ONE_CREDIT.0)
        );

        // Phase 2 - 50 credits per block.
        let phase_2_sum = AleoAmount::from_i64(
            ((first_halving + 1)..=second_halving)
                .into_par_iter()
                .map(|i| Block::<Testnet2>::block_reward(i).0)
                .sum::<i64>(),
        );

        supply = supply.add(phase_2_sum);

        assert_eq!(
            supply,
            AleoAmount::from_i64(supply_at_second_halving * AleoAmount::ONE_CREDIT.0)
        );
    }

    #[test]
    fn test_block_serde_json() {
        let rng = &mut thread_rng();
        let account = Account::<Testnet2>::new(rng);
        let expected_block = Block::<Testnet2>::new_genesis(account.address(), rng).unwrap();

        // Serialize
        let expected_string = expected_block.to_string();
        let candidate_string = serde_json::to_string(&expected_block).unwrap();
        assert_eq!(4169, candidate_string.len(), "Update me if serialization has changed");
        assert_eq!(expected_string, candidate_string);

        // Deserialize
        assert_eq!(expected_block, Block::<Testnet2>::from_str(&candidate_string).unwrap());
        assert_eq!(expected_block, serde_json::from_str(&candidate_string).unwrap());
    }

    #[test]
    fn test_block_bincode() {
        let rng = &mut thread_rng();
        let account = Account::<Testnet2>::new(rng);
        let expected_block = Block::<Testnet2>::new_genesis(account.address(), rng).unwrap();

        // Serialize
        let expected_bytes = expected_block.to_bytes_le().unwrap();
        let candidate_bytes = bincode::serialize(&expected_block).unwrap();
        assert_eq!(2090, expected_bytes.len(), "Update me if serialization has changed");
        // TODO (howardwu): Serialization - Handle the inconsistency between ToBytes and Serialize (off by a length encoding).
        assert_eq!(&expected_bytes[..], &candidate_bytes[8..]);

        // Deserialize
        assert_eq!(expected_block, Block::<Testnet2>::read_le(&expected_bytes[..]).unwrap());
        assert_eq!(expected_block, bincode::deserialize(&candidate_bytes[..]).unwrap());
    }

    /// A bech32-encoded representation of the block hash.
    #[test]
    fn test_block_hash_serde_json() {
        let rng = &mut thread_rng();
        let expected_block_hash: <Testnet2 as Network>::BlockHash = UniformRand::rand(rng);

        // Serialize
        let expected_string = &expected_block_hash.to_string();
        let candidate_string = serde_json::to_string(&expected_block_hash).unwrap();
        let sanitized_candidate_string = serde_json::Value::from_str(&candidate_string).unwrap();
        let sanitized_candidate_string = sanitized_candidate_string.as_str().unwrap();
        println!("{} == {}", expected_string, sanitized_candidate_string);
        assert_eq!(
            61,
            sanitized_candidate_string.len(),
            "Update me if serialization has changed"
        );
        assert_eq!(expected_string, sanitized_candidate_string);

        // Deserialize
        assert_eq!(
            expected_block_hash,
            <Testnet2 as Network>::BlockHash::from_str(&expected_string).unwrap()
        );
        assert_eq!(expected_block_hash, serde_json::from_str(&candidate_string).unwrap());
    }

    #[test]
    fn test_block_hash_bincode() {
        let rng = &mut thread_rng();
        let expected_block_hash: <Testnet2 as Network>::BlockHash = UniformRand::rand(rng);

        // Serialize
        let expected_bytes = expected_block_hash.to_bytes_le().unwrap();
        assert_eq!(32, expected_bytes.len(), "Update me if serialization has changed");
        assert_eq!(
            &expected_bytes[..],
            &bincode::serialize(&expected_block_hash).unwrap()[..]
        );

        // Deserialize
        assert_eq!(
            expected_block_hash,
            <Testnet2 as Network>::BlockHash::read_le(&expected_bytes[..]).unwrap()
        );
        assert_eq!(expected_block_hash, bincode::deserialize(&expected_bytes[..]).unwrap());
    }
}<|MERGE_RESOLUTION|>--- conflicted
+++ resolved
@@ -190,23 +190,16 @@
         let coinbase_reward = AleoAmount::ZERO.sub(coinbase_transaction.value_balance()); // Make it a positive number.
         let block_reward = Self::block_reward(self.height());
         if coinbase_reward < block_reward {
-            eprintln!("Coinbase reward must be >= {}, found {}",
-                      block_reward, coinbase_reward);
+            eprintln!("Coinbase reward must be >= {}, found {}", block_reward, coinbase_reward);
             return false;
         }
 
         // Ensure the coinbase reward less transaction fees is less than or equal to the block reward.
         let candidate_block_reward = AleoAmount::ZERO.sub(self.transactions.net_value_balance()); // Make it a positive number.
         if candidate_block_reward > block_reward {
-<<<<<<< HEAD
-            eprintln!(
-+                "Block reward must be <= {}, found {}",
-+                block_reward, candidate_block_reward
-+            );
-=======
             eprintln!("Block reward must be <= {}, found {}",
-                      block_reward, candidate_block_reward);
->>>>>>> 178c0944
+                      block_reward, candidate_block_reward
+            );
             return false;
         }
 

// Copyright (C) 2019-2023 Aleo Systems Inc.
// This file is part of the snarkVM library.

// Licensed under the Apache License, Version 2.0 (the "License");
// you may not use this file except in compliance with the License.
// You may obtain a copy of the License at:
// http://www.apache.org/licenses/LICENSE-2.0

// Unless required by applicable law or agreed to in writing, software
// distributed under the License is distributed on an "AS IS" BASIS,
// WITHOUT WARRANTIES OR CONDITIONS OF ANY KIND, either express or implied.
// See the License for the specific language governing permissions and
// limitations under the License.

use crate::{
    helpers::rocksdb::{self, DataMap, Database, MapID, TransitionInputMap, TransitionMap, TransitionOutputMap},
    InputStorage,
    InputStore,
    OutputStorage,
    OutputStore,
    TransitionStorage,
};
use console::{
    prelude::*,
    program::{Ciphertext, Future, Identifier, Plaintext, ProgramID, Record},
    types::{Field, Group},
};

use aleo_std_storage::StorageMode;

/// A database transition storage.
#[derive(Clone)]
pub struct TransitionDB<N: Network> {
    /// The transition program IDs and function names.
    locator_map: DataMap<N::TransitionID, (ProgramID<N>, Identifier<N>)>,
    /// The transition input store.
    input_store: InputStore<N, InputDB<N>>,
    /// The transition output store.
    output_store: OutputStore<N, OutputDB<N>>,
    /// The transition public keys.
    tpk_map: DataMap<N::TransitionID, Group<N>>,
    /// The reverse `tpk` map.
    reverse_tpk_map: DataMap<Group<N>, N::TransitionID>,
    /// The transition commitments.
    tcm_map: DataMap<N::TransitionID, Field<N>>,
    /// The reverse `tcm` map.
    reverse_tcm_map: DataMap<Field<N>, N::TransitionID>,
    /// The signer commitments.
    scm_map: DataMap<N::TransitionID, Field<N>>,
    /// The reverse `scm` map.
    reverse_scm_map: DataMap<Field<N>, N::TransitionID>,
}

#[rustfmt::skip]
impl<N: Network> TransitionStorage<N> for TransitionDB<N> {
    type LocatorMap = DataMap<N::TransitionID, (ProgramID<N>, Identifier<N>)>;
    type InputStorage = InputDB<N>;
    type OutputStorage = OutputDB<N>;
    type TPKMap = DataMap<N::TransitionID, Group<N>>;
    type ReverseTPKMap = DataMap<Group<N>, N::TransitionID>;
    type TCMMap = DataMap<N::TransitionID, Field<N>>;
    type ReverseTCMMap = DataMap<Field<N>, N::TransitionID>;
    type SCMMap = DataMap<N::TransitionID, Field<N>>;
    type ReverseSCMMap = DataMap<Field<N>, N::TransitionID>;

    /// Initializes the transition storage.
    fn open<S: Clone + Into<StorageMode>>(storage: S) -> Result<Self> {
        Ok(Self {
<<<<<<< HEAD
            locator_map: rocksdb::RocksDB::open_map(N::ID, dev, MapID::Transition(TransitionMap::Locator))?,
            input_store: InputStore::open(dev)?,
            output_store: OutputStore::open(dev)?,
            tpk_map: rocksdb::RocksDB::open_map(N::ID, dev, MapID::Transition(TransitionMap::TPK))?,
            reverse_tpk_map: rocksdb::RocksDB::open_map(N::ID, dev, MapID::Transition(TransitionMap::ReverseTPK))?,
            tcm_map: rocksdb::RocksDB::open_map(N::ID, dev, MapID::Transition(TransitionMap::TCM))?,
            reverse_tcm_map: rocksdb::RocksDB::open_map(N::ID, dev,  MapID::Transition(TransitionMap::ReverseTCM))?,
            scm_map: rocksdb::RocksDB::open_map(N::ID, dev, MapID::Transition(TransitionMap::SCM))?,
            reverse_scm_map: rocksdb::RocksDB::open_map(N::ID, dev,  MapID::Transition(TransitionMap::ReverseSCM))?,
=======
            locator_map: rocksdb::RocksDB::open_map(N::ID, storage.clone(), MapID::Transition(TransitionMap::Locator))?,
            input_store: InputStore::open(storage.clone())?,
            output_store: OutputStore::open(storage.clone())?,
            tpk_map: rocksdb::RocksDB::open_map(N::ID, storage.clone(), MapID::Transition(TransitionMap::TPK))?,
            reverse_tpk_map: rocksdb::RocksDB::open_map(N::ID, storage.clone(), MapID::Transition(TransitionMap::ReverseTPK))?,
            tcm_map: rocksdb::RocksDB::open_map(N::ID, storage.clone(), MapID::Transition(TransitionMap::TCM))?,
            reverse_tcm_map: rocksdb::RocksDB::open_map(N::ID, storage,  MapID::Transition(TransitionMap::ReverseTCM))?,
>>>>>>> 22bbb3b5
        })
    }

    /// Returns the transition program IDs and function names.
    fn locator_map(&self) -> &Self::LocatorMap {
        &self.locator_map
    }

    /// Returns the transition input store.
    fn input_store(&self) -> &InputStore<N, Self::InputStorage> {
        &self.input_store
    }

    /// Returns the transition output store.
    fn output_store(&self) -> &OutputStore<N, Self::OutputStorage> {
        &self.output_store
    }

    /// Returns the transition public keys.
    fn tpk_map(&self) -> &Self::TPKMap {
        &self.tpk_map
    }

    /// Returns the reverse `tpk` map.
    fn reverse_tpk_map(&self) -> &Self::ReverseTPKMap {
        &self.reverse_tpk_map
    }

    /// Returns the transition commitments.
    fn tcm_map(&self) -> &Self::TCMMap {
        &self.tcm_map
    }

    /// Returns the reverse `tcm` map.
    fn reverse_tcm_map(&self) -> &Self::ReverseTCMMap {
        &self.reverse_tcm_map
    }

    /// Returns the signer commitments.
    fn scm_map(&self) -> &Self::SCMMap {
        &self.scm_map
    }

    /// Returns the reverse `scm` map.
    fn reverse_scm_map(&self) -> &Self::ReverseSCMMap {
        &self.reverse_scm_map
    }
}

/// An database transition input storage.
#[derive(Clone)]
pub struct InputDB<N: Network> {
    /// The mapping of `transition ID` to `input IDs`.
    id_map: DataMap<N::TransitionID, Vec<Field<N>>>,
    /// The mapping of `input ID` to `transition ID`.
    reverse_id_map: DataMap<Field<N>, N::TransitionID>,
    /// The mapping of `plaintext hash` to `(optional) plaintext`.
    constant: DataMap<Field<N>, Option<Plaintext<N>>>,
    /// The mapping of `plaintext hash` to `(optional) plaintext`.
    public: DataMap<Field<N>, Option<Plaintext<N>>>,
    /// The mapping of `ciphertext hash` to `(optional) ciphertext`.
    private: DataMap<Field<N>, Option<Ciphertext<N>>>,
    /// The mapping of `serial number` to `tag`.
    record: DataMap<Field<N>, Field<N>>,
    /// The mapping of `record tag` to `serial number`.
    record_tag: DataMap<Field<N>, Field<N>>,
    /// The mapping of `external commitment` to `()`. Note: This is **not** the record commitment.
    external_record: DataMap<Field<N>, ()>,
    /// The storage mode.
    storage_mode: StorageMode,
}

#[rustfmt::skip]
impl<N: Network> InputStorage<N> for InputDB<N> {
    type IDMap = DataMap<N::TransitionID, Vec<Field<N>>>;
    type ReverseIDMap = DataMap<Field<N>, N::TransitionID>;
    type ConstantMap = DataMap<Field<N>, Option<Plaintext<N>>>;
    type PublicMap = DataMap<Field<N>, Option<Plaintext<N>>>;
    type PrivateMap = DataMap<Field<N>, Option<Ciphertext<N>>>;
    type RecordMap = DataMap<Field<N>, Field<N>>;
    type RecordTagMap = DataMap<Field<N>, Field<N>>;
    type ExternalRecordMap = DataMap<Field<N>, ()>;

    /// Initializes the transition input storage.
    fn open<S: Clone + Into<StorageMode>>(storage: S) -> Result<Self> {
        Ok(Self {
            id_map: rocksdb::RocksDB::open_map(N::ID, storage.clone(), MapID::TransitionInput(TransitionInputMap::ID))?,
            reverse_id_map: rocksdb::RocksDB::open_map(N::ID, storage.clone(), MapID::TransitionInput(TransitionInputMap::ReverseID))?,
            constant: rocksdb::RocksDB::open_map(N::ID, storage.clone(), MapID::TransitionInput(TransitionInputMap::Constant))?,
            public: rocksdb::RocksDB::open_map(N::ID, storage.clone(), MapID::TransitionInput(TransitionInputMap::Public))?,
            private: rocksdb::RocksDB::open_map(N::ID, storage.clone(), MapID::TransitionInput(TransitionInputMap::Private))?,
            record: rocksdb::RocksDB::open_map(N::ID, storage.clone(), MapID::TransitionInput(TransitionInputMap::Record))?,
            record_tag: rocksdb::RocksDB::open_map(N::ID, storage.clone(), MapID::TransitionInput(TransitionInputMap::RecordTag))?,
            external_record: rocksdb::RocksDB::open_map(N::ID, storage.clone(), MapID::TransitionInput(TransitionInputMap::ExternalRecord))?,
            storage_mode: storage.into(),
        })
    }

    /// Returns the ID map.
    fn id_map(&self) -> &Self::IDMap {
        &self.id_map
    }

    /// Returns the reverse ID map.
    fn reverse_id_map(&self) -> &Self::ReverseIDMap {
        &self.reverse_id_map
    }

    /// Returns the constant map.
    fn constant_map(&self) -> &Self::ConstantMap {
        &self.constant
    }

    /// Returns the public map.
    fn public_map(&self) -> &Self::PublicMap {
        &self.public
    }

    /// Returns the private map.
    fn private_map(&self) -> &Self::PrivateMap {
        &self.private
    }

    /// Returns the record map.
    fn record_map(&self) -> &Self::RecordMap {
        &self.record
    }

    /// Returns the record tag map.
    fn record_tag_map(&self) -> &Self::RecordTagMap {
        &self.record_tag
    }

    /// Returns the external record map.
    fn external_record_map(&self) -> &Self::ExternalRecordMap {
        &self.external_record
    }

    /// Returns the storage mode.
    fn storage_mode(&self) -> &StorageMode {
        &self.storage_mode
    }
}

/// A database transition output storage.
#[derive(Clone)]
#[allow(clippy::type_complexity)]
pub struct OutputDB<N: Network> {
    /// The mapping of `transition ID` to `output IDs`.
    id_map: DataMap<N::TransitionID, Vec<Field<N>>>,
    /// The mapping of `output ID` to `transition ID`.
    reverse_id_map: DataMap<Field<N>, N::TransitionID>,
    /// The mapping of `plaintext hash` to `(optional) plaintext`.
    constant: DataMap<Field<N>, Option<Plaintext<N>>>,
    /// The mapping of `plaintext hash` to `(optional) plaintext`.
    public: DataMap<Field<N>, Option<Plaintext<N>>>,
    /// The mapping of `ciphertext hash` to `(optional) ciphertext`.
    private: DataMap<Field<N>, Option<Ciphertext<N>>>,
    /// The mapping of `commitment` to `(checksum, (optional) record ciphertext)`.
    record: DataMap<Field<N>, (Field<N>, Option<Record<N, Ciphertext<N>>>)>,
    /// The mapping of `record nonce` to `commitment`.
    record_nonce: DataMap<Group<N>, Field<N>>,
    /// The mapping of `external commitment` to `()`. Note: This is **not** the record commitment.
    external_record: DataMap<Field<N>, ()>,
    /// The mapping of `future hash` to `(optional) future`.
    future: DataMap<Field<N>, Option<Future<N>>>,
    /// The storage mode.
    storage_mode: StorageMode,
}

#[rustfmt::skip]
impl<N: Network> OutputStorage<N> for OutputDB<N> {
    type IDMap = DataMap<N::TransitionID, Vec<Field<N>>>;
    type ReverseIDMap = DataMap<Field<N>, N::TransitionID>;
    type ConstantMap = DataMap<Field<N>, Option<Plaintext<N>>>;
    type PublicMap = DataMap<Field<N>, Option<Plaintext<N>>>;
    type PrivateMap = DataMap<Field<N>, Option<Ciphertext<N>>>;
    type RecordMap = DataMap<Field<N>, (Field<N>, Option<Record<N, Ciphertext<N>>>)>;
    type RecordNonceMap = DataMap<Group<N>, Field<N>>;
    type ExternalRecordMap = DataMap<Field<N>, ()>;
    type FutureMap = DataMap<Field<N>, Option<Future<N>>>;

    /// Initializes the transition output storage.
    fn open<S: Clone + Into<StorageMode>>(storage: S) -> Result<Self> {
        Ok(Self {
            id_map: rocksdb::RocksDB::open_map(N::ID, storage.clone(), MapID::TransitionOutput(TransitionOutputMap::ID))?,
            reverse_id_map: rocksdb::RocksDB::open_map(N::ID, storage.clone(), MapID::TransitionOutput(TransitionOutputMap::ReverseID))?,
            constant: rocksdb::RocksDB::open_map(N::ID, storage.clone(), MapID::TransitionOutput(TransitionOutputMap::Constant))?,
            public: rocksdb::RocksDB::open_map(N::ID, storage.clone(), MapID::TransitionOutput(TransitionOutputMap::Public))?,
            private: rocksdb::RocksDB::open_map(N::ID, storage.clone(), MapID::TransitionOutput(TransitionOutputMap::Private))?,
            record: rocksdb::RocksDB::open_map(N::ID, storage.clone(), MapID::TransitionOutput(TransitionOutputMap::Record))?,
            record_nonce: rocksdb::RocksDB::open_map(N::ID, storage.clone(), MapID::TransitionOutput(TransitionOutputMap::RecordNonce))?,
            external_record: rocksdb::RocksDB::open_map(N::ID, storage.clone(), MapID::TransitionOutput(TransitionOutputMap::ExternalRecord))?,
            future: rocksdb::RocksDB::open_map(N::ID, storage.clone(), MapID::TransitionOutput(TransitionOutputMap::Future))?,
            storage_mode: storage.into(),
        })
    }

    /// Returns the ID map.
    fn id_map(&self) -> &Self::IDMap {
        &self.id_map
    }

    /// Returns the reverse ID map.
    fn reverse_id_map(&self) -> &Self::ReverseIDMap {
        &self.reverse_id_map
    }

    /// Returns the constant map.
    fn constant_map(&self) -> &Self::ConstantMap {
        &self.constant
    }

    /// Returns the public map.
    fn public_map(&self) -> &Self::PublicMap {
        &self.public
    }

    /// Returns the private map.
    fn private_map(&self) -> &Self::PrivateMap {
        &self.private
    }

    /// Returns the record map.
    fn record_map(&self) -> &Self::RecordMap {
        &self.record
    }

    /// Returns the record nonce map.
    fn record_nonce_map(&self) -> &Self::RecordNonceMap {
        &self.record_nonce
    }

    /// Returns the external record map.
    fn external_record_map(&self) -> &Self::ExternalRecordMap {
        &self.external_record
    }

    /// Returns the future map.
    fn future_map(&self) -> &Self::FutureMap {
        &self.future
    }

    /// Returns the storage mode.
    fn storage_mode(&self) -> &StorageMode {
        &self.storage_mode
    }
}<|MERGE_RESOLUTION|>--- conflicted
+++ resolved
@@ -66,25 +66,15 @@
     /// Initializes the transition storage.
     fn open<S: Clone + Into<StorageMode>>(storage: S) -> Result<Self> {
         Ok(Self {
-<<<<<<< HEAD
-            locator_map: rocksdb::RocksDB::open_map(N::ID, dev, MapID::Transition(TransitionMap::Locator))?,
-            input_store: InputStore::open(dev)?,
-            output_store: OutputStore::open(dev)?,
-            tpk_map: rocksdb::RocksDB::open_map(N::ID, dev, MapID::Transition(TransitionMap::TPK))?,
-            reverse_tpk_map: rocksdb::RocksDB::open_map(N::ID, dev, MapID::Transition(TransitionMap::ReverseTPK))?,
-            tcm_map: rocksdb::RocksDB::open_map(N::ID, dev, MapID::Transition(TransitionMap::TCM))?,
-            reverse_tcm_map: rocksdb::RocksDB::open_map(N::ID, dev,  MapID::Transition(TransitionMap::ReverseTCM))?,
-            scm_map: rocksdb::RocksDB::open_map(N::ID, dev, MapID::Transition(TransitionMap::SCM))?,
-            reverse_scm_map: rocksdb::RocksDB::open_map(N::ID, dev,  MapID::Transition(TransitionMap::ReverseSCM))?,
-=======
             locator_map: rocksdb::RocksDB::open_map(N::ID, storage.clone(), MapID::Transition(TransitionMap::Locator))?,
             input_store: InputStore::open(storage.clone())?,
             output_store: OutputStore::open(storage.clone())?,
             tpk_map: rocksdb::RocksDB::open_map(N::ID, storage.clone(), MapID::Transition(TransitionMap::TPK))?,
             reverse_tpk_map: rocksdb::RocksDB::open_map(N::ID, storage.clone(), MapID::Transition(TransitionMap::ReverseTPK))?,
             tcm_map: rocksdb::RocksDB::open_map(N::ID, storage.clone(), MapID::Transition(TransitionMap::TCM))?,
-            reverse_tcm_map: rocksdb::RocksDB::open_map(N::ID, storage,  MapID::Transition(TransitionMap::ReverseTCM))?,
->>>>>>> 22bbb3b5
+            reverse_tcm_map: rocksdb::RocksDB::open_map(N::ID, storage.clone(),  MapID::Transition(TransitionMap::ReverseTCM))?,
+            scm_map: rocksdb::RocksDB::open_map(N::ID, storage.clone(), MapID::Transition(TransitionMap::SCM))?,
+            reverse_scm_map: rocksdb::RocksDB::open_map(N::ID, storage,  MapID::Transition(TransitionMap::ReverseSCM))?,
         })
     }
 

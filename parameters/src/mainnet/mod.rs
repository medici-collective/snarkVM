--- conflicted
+++ resolved
@@ -18,14 +18,10 @@
 pub mod powers;
 pub use powers::*;
 
-<<<<<<< HEAD
 /// The restrictions list as a JSON-compatible string.
 pub const RESTRICTIONS_LIST: &str = include_str!("./resources/restrictions.json");
 
-const REMOTE_URL: &str = "https://s3-us-west-1.amazonaws.com/mainnet.parameters";
-=======
 const REMOTE_URL: &str = "https://parameters.aleo.org/mainnet";
->>>>>>> 43e681f4
 
 // Degrees
 #[cfg(not(feature = "wasm"))]

// Copyright (C) 2019-2023 Aleo Systems Inc.
// This file is part of the snarkVM library.

// Licensed under the Apache License, Version 2.0 (the "License");
// you may not use this file except in compliance with the License.
// You may obtain a copy of the License at:
// http://www.apache.org/licenses/LICENSE-2.0

// Unless required by applicable law or agreed to in writing, software
// distributed under the License is distributed on an "AS IS" BASIS,
// WITHOUT WARRANTIES OR CONDITIONS OF ANY KIND, either express or implied.
// See the License for the specific language governing permissions and
// limitations under the License.

mod helpers;
pub use helpers::*;

mod authorize;
mod deploy;
mod execute;
mod finalize;
mod verify;

use crate::{cast_mut_ref, cast_ref, process};
use console::{
    account::{Address, PrivateKey},
    network::prelude::*,
<<<<<<< HEAD
    program::{
        Access,
        Entry,
        Identifier,
        Literal,
        Locator,
        Plaintext,
        ProgramID,
        ProgramOwner,
        Record,
        Response,
        Value,
    },
    types::Field,
=======
    program::{Identifier, Literal, Locator, Plaintext, ProgramID, ProgramOwner, Record, Value},
    types::{Field, U64},
>>>>>>> 36afb4c7
};
use ledger_block::{Block, Deployment, Execution, Fee, Header, Ratify, Transaction};
use ledger_committee::Committee;
use ledger_query::Query;
use ledger_store::{
    atomic_finalize,
    BlockStore,
    ConsensusStorage,
    ConsensusStore,
    FinalizeMode,
    FinalizeStore,
    TransactionStorage,
    TransactionStore,
    TransitionStore,
};
use synthesizer_process::{Authorization, Process, Trace};
use synthesizer_program::{FinalizeGlobalState, FinalizeStoreTrait, Program};

use aleo_std::prelude::{finish, lap, timer};
use indexmap::IndexMap;
use parking_lot::RwLock;
use std::sync::Arc;

#[derive(Clone)]
pub struct VM<N: Network, C: ConsensusStorage<N>> {
    /// The process.
    process: Arc<RwLock<Process<N>>>,
    /// The VM store.
    store: ConsensusStore<N, C>,
}

impl<N: Network, C: ConsensusStorage<N>> VM<N, C> {
    /// Initializes the VM from storage.
    #[inline]
    pub fn from(store: ConsensusStore<N, C>) -> Result<Self> {
        // Initialize a new process.
        let mut process = Process::load()?;

        // Initialize the store for 'credits.aleo'.
        let credits = Program::<N>::credits()?;
        for mapping in credits.mappings().values() {
            // Ensure that all mappings are initialized.
            if !store.finalize_store().contains_mapping_confirmed(credits.id(), mapping.name())? {
                // Initialize the mappings for 'credits.aleo'.
                store.finalize_store().initialize_mapping(credits.id(), mapping.name())?;
            }
        }

        // A helper function to load the program into the process, and recursively load all imports.
        fn load_deployment_and_imports<N: Network, T: TransactionStorage<N>>(
            process: &mut Process<N>,
            transaction_store: &TransactionStore<N, T>,
            transaction_id: N::TransactionID,
        ) -> Result<()> {
            // Retrieve the deployment from the transaction id.
            let deployment = match transaction_store.get_deployment(&transaction_id)? {
                Some(deployment) => deployment,
                None => bail!("Deployment transaction '{transaction_id}' is not found in storage."),
            };

            // Fetch the program from the deployment.
            let program = deployment.program();
            let program_id = program.id();

            // Return early if the program is already loaded.
            if process.contains_program(program_id) {
                return Ok(());
            }

            // Iterate through the program imports.
            for import_program_id in program.imports().keys() {
                // Add the imports to the process if does not exist yet.
                if !process.contains_program(import_program_id) {
                    // Fetch the deployment transaction id.
                    let Some(transaction_id) =
                        transaction_store.deployment_store().find_transaction_id_from_program_id(import_program_id)?
                    else {
                        bail!("Transaction id for '{program_id}' is not found in storage.");
                    };

                    // Recursively load the deployment and its imports.
                    load_deployment_and_imports(process, transaction_store, transaction_id)?
                }
            }

            // Load the deployment if it does not exist in the process yet.
            if !process.contains_program(program_id) {
                process.load_deployment(&deployment)?;
            }

            Ok(())
        }

        // Retrieve the transaction store.
        let transaction_store = store.transaction_store();
        // Load the deployments from the store.
        for transaction_id in transaction_store.deployment_transaction_ids() {
            // Load the deployment and its imports.
            load_deployment_and_imports(&mut process, transaction_store, *transaction_id)?;
        }

        // Return the new VM.
        Ok(Self { process: Arc::new(RwLock::new(process)), store })
    }

    /// Returns `true` if a program with the given program ID exists.
    #[inline]
    pub fn contains_program(&self, program_id: &ProgramID<N>) -> bool {
        self.process.read().contains_program(program_id)
    }

    /// Returns the process.
    #[inline]
    pub fn process(&self) -> Arc<RwLock<Process<N>>> {
        self.process.clone()
    }
}

impl<N: Network, C: ConsensusStorage<N>> VM<N, C> {
    /// Returns the finalize store.
    #[inline]
    pub fn finalize_store(&self) -> &FinalizeStore<N, C::FinalizeStorage> {
        self.store.finalize_store()
    }

    /// Returns the block store.
    #[inline]
    pub fn block_store(&self) -> &BlockStore<N, C::BlockStorage> {
        self.store.block_store()
    }

    /// Returns the transaction store.
    #[inline]
    pub fn transaction_store(&self) -> &TransactionStore<N, C::TransactionStorage> {
        self.store.transaction_store()
    }

    /// Returns the transition store.
    #[inline]
    pub fn transition_store(&self) -> &TransitionStore<N, C::TransitionStorage> {
        self.store.transition_store()
    }
}

impl<N: Network, C: ConsensusStorage<N>> VM<N, C> {
    /// Returns a new genesis block for a beacon chain.
    pub fn genesis_beacon<R: Rng + CryptoRng>(&self, private_key: &PrivateKey<N>, rng: &mut R) -> Result<Block<N>> {
        // Construct the committee members.
        let members = indexmap::indexmap! {
            Address::try_from(private_key)? => (ledger_committee::MIN_VALIDATOR_STAKE, true),
            Address::try_from(PrivateKey::new(rng)?)? => (ledger_committee::MIN_VALIDATOR_STAKE, true),
            Address::try_from(PrivateKey::new(rng)?)? => (ledger_committee::MIN_VALIDATOR_STAKE, true),
            Address::try_from(PrivateKey::new(rng)?)? => (ledger_committee::MIN_VALIDATOR_STAKE, true),
        };
        // Construct the committee.
        let committee = Committee::<N>::new_genesis(members)?;
        // Construct the public balances.
        let public_balances = indexmap::indexmap! {
            Address::try_from(private_key)? => N::STARTING_SUPPLY - (ledger_committee::MIN_VALIDATOR_STAKE * 4),
        };
        // Return the genesis block.
        self.genesis_quorum(private_key, committee, public_balances, rng)
    }

    /// Returns a new genesis block for a quorum chain.
    pub fn genesis_quorum<R: Rng + CryptoRng>(
        &self,
        private_key: &PrivateKey<N>,
        committee: Committee<N>,
        public_balances: IndexMap<Address<N>, u64>,
        rng: &mut R,
    ) -> Result<Block<N>> {
        // Retrieve the total stake.
        let total_stake = committee.total_stake();
        // Compute the account supply.
        let account_supply = public_balances.values().fold(0u64, |acc, x| acc.saturating_add(*x));
        // Compute the total supply.
        let total_supply = total_stake.checked_add(account_supply).ok_or_else(|| anyhow!("Invalid total supply"))?;
        // Ensure the total supply matches.
        ensure!(total_supply == N::STARTING_SUPPLY, "Invalid total supply");

        // Prepare the caller.
        let caller = Address::try_from(private_key)?;
        // Prepare the locator.
        let locator = ("credits.aleo", "transfer_public_to_private");
        // Prepare the amount for each call to the function.
        let amount = ledger_committee::MIN_VALIDATOR_STAKE;
        // Prepare the function inputs.
        let inputs = [caller.to_string(), format!("{amount}_u64")];

        // Prepare the ratifications.
        let ratifications = vec![Ratify::Genesis(committee, public_balances)];
        // Prepare the solutions.
        let solutions = None; // The genesis block does not require solutions.
        // Prepare the transactions.
        let transactions = (0..Block::<N>::NUM_GENESIS_TRANSACTIONS)
            .map(|_| self.execute(private_key, locator, inputs.iter(), None, 0, None, rng))
            .collect::<Result<Vec<_>, _>>()?;

        // Construct the finalize state.
        let state = FinalizeGlobalState::new_genesis::<N>()?;
        // Speculate the transactions.
        let (transactions, aborted) = self.speculate(state, &ratifications, solutions.as_ref(), transactions.iter())?;
        ensure!(aborted.is_empty(), "Failed to initialize a genesis block - found aborted transactions");

        // Prepare the block header.
        let header = Header::genesis(&transactions)?;
        // Prepare the previous block hash.
        let previous_hash = N::BlockHash::default();

        // Construct the block.
        let block = Block::new_beacon(private_key, previous_hash, header, ratifications, solutions, transactions, rng)?;
        // Ensure the block is valid genesis block.
        match block.is_genesis() {
            true => Ok(block),
            false => bail!("Failed to initialize a genesis block"),
        }
    }

    /// Adds the given block into the VM.
    #[inline]
    pub fn add_next_block(&self, block: &Block<N>) -> Result<()> {
        // Construct the finalize state.
        let state = FinalizeGlobalState::new::<N>(
            block.round(),
            block.height(),
            block.cumulative_weight(),
            block.cumulative_proof_target(),
            block.previous_hash(),
        )?;

        // Attention: The following order is crucial because if 'finalize' fails, we can rollback the block.
        // If one first calls 'finalize', then calls 'insert(block)' and it fails, there is no way to rollback 'finalize'.

        // First, insert the block.
        self.block_store().insert(block)?;
        // Next, finalize the transactions.
        match self.finalize(state, block.ratifications(), block.coinbase(), block.transactions()) {
            Ok(_) => {
                // TODO (howardwu): Check the accepted, rejected, and finalize operations match the block.
                Ok(())
            }
            Err(error) => {
                // Rollback the block.
                self.block_store().remove_last_n(1)?;
                // Return the error.
                Err(error)
            }
        }
    }
}

#[cfg(test)]
pub(crate) mod test_helpers {
    use super::*;
    use console::{
        account::{Address, ViewKey},
        network::Testnet3,
        program::{Value, RATIFICATIONS_DEPTH},
        types::Field,
    };
    use ledger_block::{Block, Header, Metadata, Transition};
    use ledger_store::helpers::memory::ConsensusMemory;
    use synthesizer_program::Program;

    use indexmap::IndexMap;
    use once_cell::sync::OnceCell;
    use std::borrow::Borrow;

    pub(crate) type CurrentNetwork = Testnet3;

    /// Samples a new finalize state.
    pub(crate) fn sample_finalize_state(block_height: u32) -> FinalizeGlobalState {
        FinalizeGlobalState::from(block_height as u64, block_height, [0u8; 32])
    }

    pub(crate) fn sample_ratifications_root() -> Field<CurrentNetwork> {
        *<CurrentNetwork as Network>::merkle_tree_bhp::<RATIFICATIONS_DEPTH>(&[]).unwrap().root()
    }

    pub(crate) fn sample_vm() -> VM<CurrentNetwork, ConsensusMemory<CurrentNetwork>> {
        // Initialize a new VM.
        VM::from(ConsensusStore::open(None).unwrap()).unwrap()
    }

    pub(crate) fn sample_genesis_private_key(rng: &mut TestRng) -> PrivateKey<CurrentNetwork> {
        static INSTANCE: OnceCell<PrivateKey<CurrentNetwork>> = OnceCell::new();
        *INSTANCE.get_or_init(|| {
            // Initialize a new caller.
            PrivateKey::<CurrentNetwork>::new(rng).unwrap()
        })
    }

    pub(crate) fn sample_genesis_block(rng: &mut TestRng) -> Block<CurrentNetwork> {
        static INSTANCE: OnceCell<Block<CurrentNetwork>> = OnceCell::new();
        INSTANCE
            .get_or_init(|| {
                // Initialize the VM.
                let vm = crate::vm::test_helpers::sample_vm();
                // Initialize a new caller.
                let caller_private_key = crate::vm::test_helpers::sample_genesis_private_key(rng);
                // Return the block.
                vm.genesis_beacon(&caller_private_key, rng).unwrap()
            })
            .clone()
    }

    pub(crate) fn sample_vm_with_genesis_block(
        rng: &mut TestRng,
    ) -> VM<CurrentNetwork, ConsensusMemory<CurrentNetwork>> {
        // Initialize the VM.
        let vm = crate::vm::test_helpers::sample_vm();
        // Initialize the genesis block.
        let genesis = crate::vm::test_helpers::sample_genesis_block(rng);
        // Update the VM.
        vm.add_next_block(&genesis).unwrap();
        // Return the VM.
        vm
    }

    pub(crate) fn sample_program() -> Program<CurrentNetwork> {
        static INSTANCE: OnceCell<Program<CurrentNetwork>> = OnceCell::new();
        INSTANCE
            .get_or_init(|| {
                // Initialize a new program.
                Program::<CurrentNetwork>::from_str(
                    r"
program testing.aleo;

struct message:
    amount as u128;

mapping account:
    key owner as address.public;
    value amount as u64.public;

record token:
    owner as address.private;
    amount as u64.private;

function initialize:
    input r0 as address.private;
    input r1 as u64.private;
    cast r0 r1 into r2 as token.record;
    output r2 as token.record;

function compute:
    input r0 as message.private;
    input r1 as message.public;
    input r2 as message.private;
    input r3 as token.record;
    add r0.amount r1.amount into r4;
    cast r3.owner r3.amount into r5 as token.record;
    output r4 as u128.public;
    output r5 as token.record;",
                )
                .unwrap()
            })
            .clone()
    }

    pub(crate) fn sample_deployment_transaction(rng: &mut TestRng) -> Transaction<CurrentNetwork> {
        static INSTANCE: OnceCell<Transaction<CurrentNetwork>> = OnceCell::new();
        INSTANCE
            .get_or_init(|| {
                // Initialize the program.
                let program = sample_program();

                // Initialize a new caller.
                let caller_private_key = crate::vm::test_helpers::sample_genesis_private_key(rng);
                let caller_view_key = ViewKey::try_from(&caller_private_key).unwrap();

                // Initialize the genesis block.
                let genesis = crate::vm::test_helpers::sample_genesis_block(rng);

                // Fetch the unspent records.
                let records =
                    genesis.transitions().cloned().flat_map(Transition::into_records).collect::<IndexMap<_, _>>();
                trace!("Unspent Records:\n{:#?}", records);

                // Prepare the fee.
                let credits = Some(records.values().next().unwrap().decrypt(&caller_view_key).unwrap());

                // Initialize the VM.
                let vm = sample_vm();
                // Update the VM.
                vm.add_next_block(&genesis).unwrap();

                // Deploy.
                let transaction = vm.deploy(&caller_private_key, &program, credits, 10, None, rng).unwrap();
                // Verify.
                assert!(vm.verify_transaction(&transaction, None));
                // Return the transaction.
                transaction
            })
            .clone()
    }

    pub(crate) fn sample_execution_transaction_without_fee(rng: &mut TestRng) -> Transaction<CurrentNetwork> {
        static INSTANCE: OnceCell<Transaction<CurrentNetwork>> = OnceCell::new();
        INSTANCE
            .get_or_init(|| {
                // Initialize a new caller.
                let caller_private_key = crate::vm::test_helpers::sample_genesis_private_key(rng);
                let caller_view_key = ViewKey::try_from(&caller_private_key).unwrap();

                // Initialize the genesis block.
                let genesis = crate::vm::test_helpers::sample_genesis_block(rng);

                // Fetch the unspent records.
                let records =
                    genesis.transitions().cloned().flat_map(Transition::into_records).collect::<IndexMap<_, _>>();
                trace!("Unspent Records:\n{:#?}", records);

                // Select a record to spend.
                let record = records.values().next().unwrap().decrypt(&caller_view_key).unwrap();

                // Initialize the VM.
                let vm = sample_vm();
                // Update the VM.
                vm.add_next_block(&genesis).unwrap();

                // Prepare the inputs.
                let inputs =
                    [Value::<CurrentNetwork>::Record(record), Value::<CurrentNetwork>::from_str("1u64").unwrap()]
                        .into_iter();

                // Authorize.
                let authorization = vm.authorize(&caller_private_key, "credits.aleo", "split", inputs, rng).unwrap();
                assert_eq!(authorization.len(), 1);

                // Construct the execute transaction.
                let transaction = vm.execute_authorization(authorization, None, None, rng).unwrap();
                // Verify.
                assert!(vm.verify_transaction(&transaction, None));
                // Return the transaction.
                transaction
            })
            .clone()
    }

    pub(crate) fn sample_execution_transaction_with_private_fee(rng: &mut TestRng) -> Transaction<CurrentNetwork> {
        static INSTANCE: OnceCell<Transaction<CurrentNetwork>> = OnceCell::new();
        INSTANCE
            .get_or_init(|| {
                // Initialize a new caller.
                let caller_private_key = crate::vm::test_helpers::sample_genesis_private_key(rng);
                let caller_view_key = ViewKey::try_from(&caller_private_key).unwrap();
                let address = Address::try_from(&caller_private_key).unwrap();

                // Initialize the genesis block.
                let genesis = crate::vm::test_helpers::sample_genesis_block(rng);

                // Fetch the unspent records.
                let records =
                    genesis.transitions().cloned().flat_map(Transition::into_records).collect::<IndexMap<_, _>>();
                trace!("Unspent Records:\n{:#?}", records);

                // Select a record to spend.
                let record = Some(records.values().next().unwrap().decrypt(&caller_view_key).unwrap());

                // Initialize the VM.
                let vm = sample_vm();
                // Update the VM.
                vm.add_next_block(&genesis).unwrap();

                // Prepare the inputs.
                let inputs = [
                    Value::<CurrentNetwork>::from_str(&address.to_string()).unwrap(),
                    Value::<CurrentNetwork>::from_str("1u64").unwrap(),
                ]
                .into_iter();

                // Execute.
                let transaction = vm
                    .execute(&caller_private_key, ("credits.aleo", "transfer_public"), inputs, record, 0, None, rng)
                    .unwrap();
                // Verify.
                assert!(vm.verify_transaction(&transaction, None));
                // Return the transaction.
                transaction
            })
            .clone()
    }

    pub(crate) fn sample_execution_transaction_with_public_fee(rng: &mut TestRng) -> Transaction<CurrentNetwork> {
        static INSTANCE: OnceCell<Transaction<CurrentNetwork>> = OnceCell::new();
        INSTANCE
            .get_or_init(|| {
                // Initialize a new caller.
                let caller_private_key = crate::vm::test_helpers::sample_genesis_private_key(rng);
                let address = Address::try_from(&caller_private_key).unwrap();

                // Initialize the genesis block.
                let genesis = crate::vm::test_helpers::sample_genesis_block(rng);

                // Initialize the VM.
                let vm = sample_vm();
                // Update the VM.
                vm.add_next_block(&genesis).unwrap();

                // Prepare the inputs.
                let inputs = [
                    Value::<CurrentNetwork>::from_str(&address.to_string()).unwrap(),
                    Value::<CurrentNetwork>::from_str("1u64").unwrap(),
                ]
                .into_iter();

                // Execute.
                let transaction_without_fee = vm
                    .execute(&caller_private_key, ("credits.aleo", "transfer_public"), inputs, None, 0, None, rng)
                    .unwrap();
                let execution = transaction_without_fee.execution().unwrap().clone();

                // Authorize the fee.
                let authorization = vm
                    .authorize_fee_public(&caller_private_key, 100, execution.to_execution_id().unwrap(), rng)
                    .unwrap();
                // Compute the fee.
                let fee = vm.execute_fee_authorization(authorization, None, rng).unwrap();

                // Construct the transaction.
                let transaction = Transaction::from_execution(execution, Some(fee)).unwrap();
                // Verify.
                assert!(vm.verify_transaction(&transaction, None));
                // Return the transaction.
                transaction
            })
            .clone()
    }

    pub fn sample_next_block<R: Rng + CryptoRng>(
        vm: &VM<Testnet3, ConsensusMemory<Testnet3>>,
        private_key: &PrivateKey<Testnet3>,
        transactions: &[Transaction<Testnet3>],
        rng: &mut R,
    ) -> Result<Block<Testnet3>> {
        // Get the most recent block.
        let block_hash =
            vm.block_store().get_block_hash(*vm.block_store().heights().max().unwrap().borrow()).unwrap().unwrap();
        let previous_block = vm.block_store().get_block(&block_hash).unwrap().unwrap();

        // Construct the new block header.
        let (transactions, _) = vm.speculate(sample_finalize_state(1), &[], None, transactions.iter())?;
        // Construct the metadata associated with the block.
        let metadata = Metadata::new(
            Testnet3::ID,
            previous_block.round() + 1,
            previous_block.height() + 1,
            0,
            0,
            Testnet3::GENESIS_COINBASE_TARGET,
            Testnet3::GENESIS_PROOF_TARGET,
            previous_block.last_coinbase_target(),
            previous_block.last_coinbase_timestamp(),
            Testnet3::GENESIS_TIMESTAMP + 1,
        )?;

        let header = Header::from(
            vm.block_store().current_state_root(),
            transactions.to_transactions_root().unwrap(),
            transactions.to_finalize_root().unwrap(),
            crate::vm::test_helpers::sample_ratifications_root(),
            Field::zero(),
            metadata,
        )?;

        // Construct the new block.
        Block::new_beacon(private_key, previous_block.hash(), header, vec![], None, transactions, rng)
    }

    #[test]
    fn test_multiple_deployments_and_multiple_executions() {
        let rng = &mut TestRng::default();

        // Initialize a new caller.
        let caller_private_key = crate::vm::test_helpers::sample_genesis_private_key(rng);
        let caller_view_key = ViewKey::try_from(&caller_private_key).unwrap();

        // Initialize the genesis block.
        let genesis = crate::vm::test_helpers::sample_genesis_block(rng);

        // Fetch the unspent records.
        let records = genesis.transitions().cloned().flat_map(Transition::into_records).collect::<IndexMap<_, _>>();
        trace!("Unspent Records:\n{:#?}", records);

        // Select a record to spend.
        let record = records.values().next().unwrap().decrypt(&caller_view_key).unwrap();

        // Initialize the VM.
        let vm = sample_vm();
        // Update the VM.
        vm.add_next_block(&genesis).unwrap();

        // Split once.
        let transaction = vm
            .execute(
                &caller_private_key,
                ("credits.aleo", "split"),
                [Value::Record(record), Value::from_str("1000000000u64").unwrap()].iter(), // 1000 credits
                None,
                0,
                None,
                rng,
            )
            .unwrap();
        let records = transaction.records().collect_vec();
        let first_record = records[0].1.clone().decrypt(&caller_view_key).unwrap();
        let second_record = records[1].1.clone().decrypt(&caller_view_key).unwrap();
        let block = sample_next_block(&vm, &caller_private_key, &[transaction], rng).unwrap();
        vm.add_next_block(&block).unwrap();

        // Split again.
        let mut transactions = Vec::new();
        let transaction = vm
            .execute(
                &caller_private_key,
                ("credits.aleo", "split"),
                [Value::Record(first_record), Value::from_str("100000000u64").unwrap()].iter(), // 100 credits
                None,
                0,
                None,
                rng,
            )
            .unwrap();
        let records = transaction.records().collect_vec();
        let first_record = records[0].1.clone().decrypt(&caller_view_key).unwrap();
        let third_record = records[1].1.clone().decrypt(&caller_view_key).unwrap();
        transactions.push(transaction);
        // Split again.
        let transaction = vm
            .execute(
                &caller_private_key,
                ("credits.aleo", "split"),
                [Value::Record(second_record), Value::from_str("100000000u64").unwrap()].iter(), // 100 credits
                None,
                0,
                None,
                rng,
            )
            .unwrap();
        let records = transaction.records().collect_vec();
        let second_record = records[0].1.clone().decrypt(&caller_view_key).unwrap();
        let fourth_record = records[1].1.clone().decrypt(&caller_view_key).unwrap();
        transactions.push(transaction);
        // Add the split transactions to a block and update the VM.
        let fee_block = sample_next_block(&vm, &caller_private_key, &transactions, rng).unwrap();
        vm.add_next_block(&fee_block).unwrap();

        // Deploy the programs.
        let first_program = r"
program test_program_1.aleo;
mapping map_0:
    key left as field.public;
    value right as field.public;
function init:
    finalize;
finalize init:
    set 0field into map_0[0field];
function getter:
    finalize;
finalize getter:
    get map_0[0field] into r0;
        ";
        let second_program = r"
program test_program_2.aleo;
mapping map_0:
    key left as field.public;
    value right as field.public;
function init:
    finalize;
finalize init:
    set 0field into map_0[0field];
function getter:
    finalize;
finalize getter:
    get map_0[0field] into r0;
        ";
        let first_deployment = vm
            .deploy(&caller_private_key, &Program::from_str(first_program).unwrap(), Some(first_record), 1, None, rng)
            .unwrap();
        let second_deployment = vm
            .deploy(&caller_private_key, &Program::from_str(second_program).unwrap(), Some(second_record), 1, None, rng)
            .unwrap();
        let deployment_block =
            sample_next_block(&vm, &caller_private_key, &[first_deployment, second_deployment], rng).unwrap();
        vm.add_next_block(&deployment_block).unwrap();

        // Execute the programs.
        let first_execution = vm
            .execute(
                &caller_private_key,
                ("test_program_1.aleo", "init"),
                Vec::<Value<Testnet3>>::new().iter(),
                Some(third_record),
                1,
                None,
                rng,
            )
            .unwrap();
        let second_execution = vm
            .execute(
                &caller_private_key,
                ("test_program_2.aleo", "init"),
                Vec::<Value<Testnet3>>::new().iter(),
                Some(fourth_record),
                1,
                None,
                rng,
            )
            .unwrap();
        let execution_block =
            sample_next_block(&vm, &caller_private_key, &[first_execution, second_execution], rng).unwrap();
        vm.add_next_block(&execution_block).unwrap();
    }

    #[test]
    fn test_load_deployments_with_imports() {
        // NOTE: This seed was chosen for the CI's RNG to ensure that the test passes.
        let rng = &mut TestRng::fixed(123456789);

        // Initialize a new caller.
        let caller_private_key = PrivateKey::<CurrentNetwork>::new(rng).unwrap();
        let caller_view_key = ViewKey::try_from(&caller_private_key).unwrap();

        // Initialize the VM.
        let vm = crate::vm::test_helpers::sample_vm();
        // Initialize the genesis block.
        let genesis = vm.genesis_beacon(&caller_private_key, rng).unwrap();
        // Update the VM.
        vm.add_next_block(&genesis).unwrap();

        // Fetch the unspent records.
        let records = genesis.transitions().cloned().flat_map(Transition::into_records).collect::<Vec<(_, _)>>();
        trace!("Unspent Records:\n{:#?}", records);
        let record_0 = records[0].1.decrypt(&caller_view_key).unwrap();
        let record_1 = records[1].1.decrypt(&caller_view_key).unwrap();
        let record_2 = records[2].1.decrypt(&caller_view_key).unwrap();
        let record_3 = records[3].1.decrypt(&caller_view_key).unwrap();

        // Create the deployment for the first program.
        let program_1 = r"
program first_program.aleo;

function c:
    input r0 as u8.private;
    input r1 as u8.private;
    add r0 r1 into r2;
    output r2 as u8.private;
        ";
        let deployment_1 = vm
            .deploy(&caller_private_key, &Program::from_str(program_1).unwrap(), Some(record_0), 0, None, rng)
            .unwrap();

        // Deploy the first program.
        let deployment_block = sample_next_block(&vm, &caller_private_key, &[deployment_1.clone()], rng).unwrap();
        vm.add_next_block(&deployment_block).unwrap();

        // Create the deployment for the second program.
        let program_2 = r"
import first_program.aleo;

program second_program.aleo;

function b:
    input r0 as u8.private;
    input r1 as u8.private;
    call first_program.aleo/c r0 r1 into r2;
    output r2 as u8.private;
        ";
        let deployment_2 = vm
            .deploy(&caller_private_key, &Program::from_str(program_2).unwrap(), Some(record_1), 0, None, rng)
            .unwrap();

        // Deploy the second program.
        let deployment_block = sample_next_block(&vm, &caller_private_key, &[deployment_2.clone()], rng).unwrap();
        vm.add_next_block(&deployment_block).unwrap();

        // Create the deployment for the third program.
        let program_3 = r"
import second_program.aleo;

program third_program.aleo;

function a:
    input r0 as u8.private;
    input r1 as u8.private;
    call second_program.aleo/b r0 r1 into r2;
    output r2 as u8.private;
        ";
        let deployment_3 = vm
            .deploy(&caller_private_key, &Program::from_str(program_3).unwrap(), Some(record_2), 0, None, rng)
            .unwrap();

        // Create the deployment for the fourth program.
        let program_4 = r"
import second_program.aleo;
import first_program.aleo;

program fourth_program.aleo;

function a:
    input r0 as u8.private;
    input r1 as u8.private;
    call second_program.aleo/b r0 r1 into r2;
    output r2 as u8.private;
        ";
        let deployment_4 = vm
            .deploy(&caller_private_key, &Program::from_str(program_4).unwrap(), Some(record_3), 0, None, rng)
            .unwrap();

        // Deploy the third and fourth program together.
        let deployment_block =
            sample_next_block(&vm, &caller_private_key, &[deployment_3.clone(), deployment_4.clone()], rng).unwrap();
        vm.add_next_block(&deployment_block).unwrap();

        // Check that the iterator ordering is not the same as the deployment ordering.
        let deployment_transaction_ids =
            vm.transaction_store().deployment_transaction_ids().map(|id| *id).collect::<Vec<_>>();
        // This `assert_ne` check is here to ensure that we are properly loading imports even though any order will work for `VM::from`.
        // Note: `deployment_transaction_ids` is sorted lexicographically by transaction id, so the order may change if we update internal methods.
        assert_ne!(deployment_transaction_ids, vec![
            deployment_1.id(),
            deployment_2.id(),
            deployment_3.id(),
            deployment_4.id()
        ]);

        // Enforce that the VM can load properly with the imports.
        assert!(VM::from(vm.store.clone()).is_ok());
    }

    #[test]
    fn test_multiple_external_calls() {
        let rng = &mut TestRng::default();

        // Initialize a new caller.
        let caller_private_key = crate::vm::test_helpers::sample_genesis_private_key(rng);
        let caller_view_key = ViewKey::try_from(&caller_private_key).unwrap();
        let address = Address::try_from(&caller_private_key).unwrap();

        // Initialize the genesis block.
        let genesis = crate::vm::test_helpers::sample_genesis_block(rng);

        // Fetch the unspent records.
        let records =
            genesis.transitions().cloned().flat_map(Transition::into_records).take(3).collect::<IndexMap<_, _>>();
        trace!("Unspent Records:\n{:#?}", records);
        let record_0 = records.values().next().unwrap().decrypt(&caller_view_key).unwrap();
        let record_1 = records.values().nth(1).unwrap().decrypt(&caller_view_key).unwrap();
        let record_2 = records.values().nth(2).unwrap().decrypt(&caller_view_key).unwrap();

        // Initialize the VM.
        let vm = sample_vm();
        // Update the VM.
        vm.add_next_block(&genesis).unwrap();

        // Deploy the program.
        let program = Program::from_str(
            r"
import credits.aleo;

program test_multiple_external_calls.aleo;

function multitransfer:
    input r0 as credits.aleo/credits.record;
    input r1 as address.private;
    input r2 as u64.private;
    call credits.aleo/transfer_private r0 r1 r2 into r3 r4;
    call credits.aleo/transfer_private r4 r1 r2 into r5 r6;
    output r4 as credits.aleo/credits.record;
    output r5 as credits.aleo/credits.record;
    output r6 as credits.aleo/credits.record;
    ",
        )
        .unwrap();
        let deployment = vm.deploy(&caller_private_key, &program, Some(record_0), 1, None, rng).unwrap();
        vm.add_next_block(&sample_next_block(&vm, &caller_private_key, &[deployment], rng).unwrap()).unwrap();

        // Execute the programs.
        let inputs = [
            Value::<Testnet3>::Record(record_1),
            Value::<Testnet3>::from_str(&address.to_string()).unwrap(),
            Value::<Testnet3>::from_str("10u64").unwrap(),
        ];
        let execution = vm
            .execute(
                &caller_private_key,
                ("test_multiple_external_calls.aleo", "multitransfer"),
                inputs.into_iter(),
                Some(record_2),
                1,
                None,
                rng,
            )
            .unwrap();
        vm.add_next_block(&sample_next_block(&vm, &caller_private_key, &[execution], rng).unwrap()).unwrap();
    }
}<|MERGE_RESOLUTION|>--- conflicted
+++ resolved
@@ -25,25 +25,8 @@
 use console::{
     account::{Address, PrivateKey},
     network::prelude::*,
-<<<<<<< HEAD
-    program::{
-        Access,
-        Entry,
-        Identifier,
-        Literal,
-        Locator,
-        Plaintext,
-        ProgramID,
-        ProgramOwner,
-        Record,
-        Response,
-        Value,
-    },
-    types::Field,
-=======
-    program::{Identifier, Literal, Locator, Plaintext, ProgramID, ProgramOwner, Record, Value},
+    program::{Access, Identifier, Literal, Locator, Plaintext, ProgramID, ProgramOwner, Record, Value},
     types::{Field, U64},
->>>>>>> 36afb4c7
 };
 use ledger_block::{Block, Deployment, Execution, Fee, Header, Ratify, Transaction};
 use ledger_committee::Committee;

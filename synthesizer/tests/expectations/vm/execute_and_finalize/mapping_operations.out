errors: []
outputs:
- verified: true
  execute:
    mapping_operations.aleo/empty_remove:
      outputs:
      - '{"type":"future","id":"513976670430165590671975854207176640474722360754218511139582421307363127239field","value":"{\n  program_id: mapping_operations.aleo,\n  function_name: empty_remove,\n  arguments: [\n    10u8\n  ]\n}"}'
  speculate: the execution was accepted
  add_next_block: succeeded.
- verified: true
  execute:
    mapping_operations.aleo/insert_contains_remove:
      outputs:
      - '{"type":"future","id":"4694759841672908832036638375867859148189802436433991047332612043424830909025field","value":"{\n  program_id: mapping_operations.aleo,\n  function_name: insert_contains_remove,\n  arguments: [\n    0u8,\n    0u8\n  ]\n}"}'
  speculate: the execution was accepted
  add_next_block: succeeded.
- verified: true
  execute:
    mapping_operations.aleo/insert_contains_remove:
      outputs:
      - '{"type":"future","id":"853544788270499381306658592151445821754762116076336414387883404121303374960field","value":"{\n  program_id: mapping_operations.aleo,\n  function_name: insert_contains_remove,\n  arguments: [\n    0u8,\n    0u8\n  ]\n}"}'
  speculate: the execution was accepted
  add_next_block: succeeded.
- verified: true
  execute:
    mapping_operations.aleo/insert_contains_remove:
      outputs:
      - '{"type":"future","id":"2512373776423473614600491202863965271515634672166785663979141185347250398174field","value":"{\n  program_id: mapping_operations.aleo,\n  function_name: insert_contains_remove,\n  arguments: [\n    0u8,\n    1u8\n  ]\n}"}'
  speculate: the execution was accepted
  add_next_block: succeeded.
additional:
- child_outputs:
    credits.aleo/fee_public:
      outputs:
      - '{"type":"future","id":"4231981562230118887771148803779105717607845231959193592368421734187691782226field","value":"{\n  program_id: credits.aleo,\n  function_name: fee_public,\n  arguments: [\n    aleo1eakarna6a70pg9r0l9qal20faejwctgur5xt7lnc2a42wj2yssfqc89rk8,\n    11277u64\n  ]\n}"}'
- child_outputs:
    credits.aleo/fee_public:
      outputs:
<<<<<<< HEAD
      - '{"type":"future","id":"4957917081916426466807932571479215847884653825711490609630360535910149135547field","value":"{\n  program_id: credits.aleo,\n  function_name: fee_public,\n  arguments: [\n    aleo1eakarna6a70pg9r0l9qal20faejwctgur5xt7lnc2a42wj2yssfqc89rk8,\n    53040u64\n  ]\n}"}'
- child_outputs:
    credits.aleo/fee_public:
      outputs:
      - '{"type":"future","id":"1278469186485830285322645835771369427156092634741492136079115154846290610118field","value":"{\n  program_id: credits.aleo,\n  function_name: fee_public,\n  arguments: [\n    aleo1eakarna6a70pg9r0l9qal20faejwctgur5xt7lnc2a42wj2yssfqc89rk8,\n    53040u64\n  ]\n}"}'
- child_outputs:
    credits.aleo/fee_public:
      outputs:
      - '{"type":"future","id":"2506755926518984335206091935851722748517759597724948267044791747967597199713field","value":"{\n  program_id: credits.aleo,\n  function_name: fee_public,\n  arguments: [\n    aleo1eakarna6a70pg9r0l9qal20faejwctgur5xt7lnc2a42wj2yssfqc89rk8,\n    53040u64\n  ]\n}"}'
=======
      - '{"type":"future","id":"2092697046318791120140968816339851333886436511238705667711902517471851427507field","value":"{\n  program_id: credits.aleo,\n  function_name: fee_public,\n  arguments: [\n    aleo1eakarna6a70pg9r0l9qal20faejwctgur5xt7lnc2a42wj2yssfqc89rk8,\n    154842u64\n  ]\n}"}'
- child_outputs:
    credits.aleo/fee_public:
      outputs:
      - '{"type":"future","id":"5451185020177869968712311682344650503963494688356610676016967063974610448346field","value":"{\n  program_id: credits.aleo,\n  function_name: fee_public,\n  arguments: [\n    aleo1eakarna6a70pg9r0l9qal20faejwctgur5xt7lnc2a42wj2yssfqc89rk8,\n    154842u64\n  ]\n}"}'
- child_outputs:
    credits.aleo/fee_public:
      outputs:
      - '{"type":"future","id":"2284917219703505613501488644232038072426366368973461661148269133200617380349field","value":"{\n  program_id: credits.aleo,\n  function_name: fee_public,\n  arguments: [\n    aleo1eakarna6a70pg9r0l9qal20faejwctgur5xt7lnc2a42wj2yssfqc89rk8,\n    154842u64\n  ]\n}"}'
>>>>>>> 285fa0e1
<|MERGE_RESOLUTION|>--- conflicted
+++ resolved
@@ -36,24 +36,12 @@
 - child_outputs:
     credits.aleo/fee_public:
       outputs:
-<<<<<<< HEAD
-      - '{"type":"future","id":"4957917081916426466807932571479215847884653825711490609630360535910149135547field","value":"{\n  program_id: credits.aleo,\n  function_name: fee_public,\n  arguments: [\n    aleo1eakarna6a70pg9r0l9qal20faejwctgur5xt7lnc2a42wj2yssfqc89rk8,\n    53040u64\n  ]\n}"}'
+      - '{"type":"future","id":"3819478822099171120366229999148101503444113586997605769708785149006145735527field","value":"{\n  program_id: credits.aleo,\n  function_name: fee_public,\n  arguments: [\n    aleo1eakarna6a70pg9r0l9qal20faejwctgur5xt7lnc2a42wj2yssfqc89rk8,\n    53072u64\n  ]\n}"}'
 - child_outputs:
     credits.aleo/fee_public:
       outputs:
-      - '{"type":"future","id":"1278469186485830285322645835771369427156092634741492136079115154846290610118field","value":"{\n  program_id: credits.aleo,\n  function_name: fee_public,\n  arguments: [\n    aleo1eakarna6a70pg9r0l9qal20faejwctgur5xt7lnc2a42wj2yssfqc89rk8,\n    53040u64\n  ]\n}"}'
+      - '{"type":"future","id":"4954497220272524572712674911495917535980779254032408121375814942204186632211field","value":"{\n  program_id: credits.aleo,\n  function_name: fee_public,\n  arguments: [\n    aleo1eakarna6a70pg9r0l9qal20faejwctgur5xt7lnc2a42wj2yssfqc89rk8,\n    53072u64\n  ]\n}"}'
 - child_outputs:
     credits.aleo/fee_public:
       outputs:
-      - '{"type":"future","id":"2506755926518984335206091935851722748517759597724948267044791747967597199713field","value":"{\n  program_id: credits.aleo,\n  function_name: fee_public,\n  arguments: [\n    aleo1eakarna6a70pg9r0l9qal20faejwctgur5xt7lnc2a42wj2yssfqc89rk8,\n    53040u64\n  ]\n}"}'
-=======
-      - '{"type":"future","id":"2092697046318791120140968816339851333886436511238705667711902517471851427507field","value":"{\n  program_id: credits.aleo,\n  function_name: fee_public,\n  arguments: [\n    aleo1eakarna6a70pg9r0l9qal20faejwctgur5xt7lnc2a42wj2yssfqc89rk8,\n    154842u64\n  ]\n}"}'
-- child_outputs:
-    credits.aleo/fee_public:
-      outputs:
-      - '{"type":"future","id":"5451185020177869968712311682344650503963494688356610676016967063974610448346field","value":"{\n  program_id: credits.aleo,\n  function_name: fee_public,\n  arguments: [\n    aleo1eakarna6a70pg9r0l9qal20faejwctgur5xt7lnc2a42wj2yssfqc89rk8,\n    154842u64\n  ]\n}"}'
-- child_outputs:
-    credits.aleo/fee_public:
-      outputs:
-      - '{"type":"future","id":"2284917219703505613501488644232038072426366368973461661148269133200617380349field","value":"{\n  program_id: credits.aleo,\n  function_name: fee_public,\n  arguments: [\n    aleo1eakarna6a70pg9r0l9qal20faejwctgur5xt7lnc2a42wj2yssfqc89rk8,\n    154842u64\n  ]\n}"}'
->>>>>>> 285fa0e1
+      - '{"type":"future","id":"4374767356370294298106071783882769062590961601732098604265421591312847844881field","value":"{\n  program_id: credits.aleo,\n  function_name: fee_public,\n  arguments: [\n    aleo1eakarna6a70pg9r0l9qal20faejwctgur5xt7lnc2a42wj2yssfqc89rk8,\n    53072u64\n  ]\n}"}'